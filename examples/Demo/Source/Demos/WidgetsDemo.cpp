--- conflicted
+++ resolved
@@ -1,1557 +1,1553 @@
-/*
-  ==============================================================================
-
-   This file is part of the JUCE library - "Jules' Utility Class Extensions"
-   Copyright 2004-12 by Raw Material Software Ltd.
-
-  ------------------------------------------------------------------------------
-
-   JUCE can be redistributed and/or modified under the terms of the GNU General
-   Public License (Version 2), as published by the Free Software Foundation.
-   A copy of the license is included in the JUCE distribution, or can be found
-   online at www.gnu.org/licenses.
-
-   JUCE is distributed in the hope that it will be useful, but WITHOUT ANY
-   WARRANTY; without even the implied warranty of MERCHANTABILITY or FITNESS FOR
-   A PARTICULAR PURPOSE.  See the GNU General Public License for more details.
-
-  ------------------------------------------------------------------------------
-
-   To release a closed-source product which uses JUCE, commercial licenses are
-   available: visit www.rawmaterialsoftware.com/juce for more information.
-
-  ==============================================================================
-*/
-
-#include "../JuceDemoHeader.h"
-
-
-static void showBubbleMessage (Component* targetComponent, const String& textToShow)
-{
-    BubbleMessageComponent* bmc = new BubbleMessageComponent();
-
-    if (Desktop::canUseSemiTransparentWindows())
-    {
-        bmc->setAlwaysOnTop (true);
-        bmc->addToDesktop (0);
-    }
-    else
-    {
-        targetComponent->getTopLevelComponent()->addChildComponent (bmc);
-    }
-
-    AttributedString text (textToShow);
-    text.setJustification (Justification::centred);
-
-    bmc->showAt (targetComponent, text, 2000, true, true);
-}
-
-//==============================================================================
-/** To demonstrate how sliders can have custom snapping applied to their values,
-    this simple class snaps the value to 50 if it comes near.
-*/
-struct SnappingSlider  : public Slider
-{
-    double snapValue (double attemptedValue, DragMode dragMode) override
-    {
-        if (dragMode == notDragging)
-            return attemptedValue;  // if they're entering the value in the text-box, don't mess with it.
-
-        if (attemptedValue > 40 && attemptedValue < 60)
-            return 50.0;
-
-        return attemptedValue;
-    }
-};
-
-/** A TextButton that pops up a colour chooser to change its colours. */
-class ColourChangeButton  : public TextButton,
-                            public ChangeListener
-{
-public:
-    ColourChangeButton()
-        : TextButton ("Click to change colour...")
-    {
-        setSize (10, 24);
-        changeWidthToFitText();
-    }
-
-    void clicked() override
-    {
-        ColourSelector* colourSelector = new ColourSelector();
-        colourSelector->setName ("background");
-        colourSelector->setCurrentColour (findColour (TextButton::buttonColourId));
-        colourSelector->addChangeListener (this);
-        colourSelector->setColour (ColourSelector::backgroundColourId, Colours::transparentBlack);
-        colourSelector->setSize (300, 400);
-
-        CallOutBox::launchAsynchronously (colourSelector, getScreenBounds(), nullptr);
-    }
-
-    void changeListenerCallback (ChangeBroadcaster* source) override
-    {
-        if (ColourSelector* cs = dynamic_cast <ColourSelector*> (source))
-            setColour (TextButton::buttonColourId, cs->getCurrentColour());
-    }
-};
-
-//==============================================================================
-struct SlidersPage  : public Component
-{
-    SlidersPage()
-        : hintLabel ("hint", "Try right-clicking on a slider for an options menu. \n\n"
-                             "Also, holding down CTRL while dragging will turn on a slider's velocity-sensitive mode")
-    {
-        Slider* s = createSlider (false);
-        s->setSliderStyle (Slider::LinearVertical);
-        s->setTextBoxStyle (Slider::TextBoxBelow, false, 100, 20);
-        s->setBounds (10, 25, 70, 200);
-        s->setDoubleClickReturnValue (true, 50.0); // double-clicking this slider will set it to 50.0
-        s->setTextValueSuffix (" units");
-
-        s = createSlider (false);
-        s->setSliderStyle (Slider::LinearVertical);
-        s->setVelocityBasedMode (true);
-        s->setSkewFactor (0.5);
-        s->setTextBoxStyle (Slider::TextBoxAbove, true, 100, 20);
-        s->setBounds (85, 25, 70, 200);
-        s->setTextValueSuffix (" rels");
-
-        s = createSlider (true);
-        s->setSliderStyle (Slider::LinearHorizontal);
-        s->setTextBoxStyle (Slider::TextBoxLeft, false, 80, 20);
-        s->setBounds (180, 35, 150, 20);
-
-        s = createSlider (false);
-        s->setSliderStyle (Slider::LinearHorizontal);
-        s->setTextBoxStyle (Slider::NoTextBox, false, 0, 0);
-        s->setBounds (180, 65, 150, 20);
-        s->setPopupDisplayEnabled (true, this);
-        s->setTextValueSuffix (" nuns required to change a lightbulb");
-
-        s = createSlider (false);
-        s->setSliderStyle (Slider::IncDecButtons);
-        s->setTextBoxStyle (Slider::TextBoxLeft, false, 50, 20);
-        s->setBounds (180, 105, 100, 20);
-        s->setIncDecButtonsMode (Slider::incDecButtonsDraggable_Vertical);
-
-        s = createSlider (false);
-        s->setSliderStyle (Slider::Rotary);
-        s->setRotaryParameters (float_Pi * 1.2f, float_Pi * 2.8f, false);
-        s->setTextBoxStyle (Slider::TextBoxRight, false, 70, 20);
-        s->setBounds (190, 145, 120, 40);
-        s->setTextValueSuffix (" mm");
-
-        s = createSlider (false);
-        s->setSliderStyle (Slider::LinearBar);
-        s->setBounds (180, 195, 100, 30);
-        s->setTextValueSuffix (" gallons");
-
-        s = createSlider (false);
-        s->setSliderStyle (Slider::TwoValueHorizontal);
-        s->setBounds (360, 20, 160, 40);
-
-        s = createSlider (false);
-        s->setSliderStyle (Slider::TwoValueVertical);
-        s->setBounds (360, 110, 40, 160);
-
-        s = createSlider (false);
-        s->setSliderStyle (Slider::ThreeValueHorizontal);
-        s->setBounds (360, 70, 160, 40);
-
-        s = createSlider (false);
-        s->setSliderStyle (Slider::ThreeValueVertical);
-        s->setBounds (440, 110, 40, 160);
-
-        s = createSlider (false);
-        s->setSliderStyle (Slider::LinearBarVertical);
-        s->setTextBoxStyle (Slider::NoTextBox, false, 0, 0);
-        s->setBounds (540, 35, 20, 230);
-        s->setPopupDisplayEnabled (true, this);
-        s->setTextValueSuffix (" mickles in a muckle");
-
-        for (int i = 7; i <= 10; ++i)
-        {
-            sliders.getUnchecked(i)->setTextBoxStyle (Slider::NoTextBox, false, 0, 0);
-            sliders.getUnchecked(i)->setPopupDisplayEnabled (true, this);
-        }
-
-        /* Here, we'll create a Value object, and tell a bunch of our sliders to use it as their
-           value source. By telling them all to share the same Value, they'll stay in sync with
-           each other.
-
-           We could also optionally keep a copy of this Value elsewhere, and by changing it,
-           cause all the sliders to automatically update.
-        */
-        Value sharedValue;
-        sharedValue = Random::getSystemRandom().nextDouble() * 100;
-        for (int i = 0; i < 7; ++i)
-            sliders.getUnchecked(i)->getValueObject().referTo (sharedValue);
-
-        // ..and now we'll do the same for all our min/max slider values..
-        Value sharedValueMin, sharedValueMax;
-        sharedValueMin = Random::getSystemRandom().nextDouble() * 40.0;
-        sharedValueMax = Random::getSystemRandom().nextDouble() * 40.0 + 60.0;
-
-        for (int i = 7; i <= 10; ++i)
-        {
-            sliders.getUnchecked(i)->getMaxValueObject().referTo (sharedValueMax);
-            sliders.getUnchecked(i)->getMinValueObject().referTo (sharedValueMin);
-        }
-
-        hintLabel.setBounds (20, 245, 350, 150);
-        addAndMakeVisible (hintLabel);
-    }
-
-private:
-    OwnedArray<Slider> sliders;
-    Label hintLabel;
-
-    Slider* createSlider (bool isSnapping)
-    {
-        Slider* s = isSnapping ? new SnappingSlider() : new Slider();
-        sliders.add (s);
-        addAndMakeVisible (s);
-        s->setRange (0.0, 100.0, 0.1);
-        s->setPopupMenuEnabled (true);
-        s->setValue (Random::getSystemRandom().nextDouble() * 100.0, dontSendNotification);
-        return s;
-    }
-
-    JUCE_DECLARE_NON_COPYABLE_WITH_LEAK_DETECTOR (SlidersPage)
-};
-
-//==============================================================================
-struct ButtonsPage   : public Component,
-                       public ButtonListener
-{
-    ButtonsPage()
-    {
-        {
-            GroupComponent* group = addToList (new GroupComponent ("group", "Radio buttons"));
-            group->setBounds (20, 20, 220, 140);
-        }
-
-        for (int i = 0; i < 4; ++i)
-        {
-            ToggleButton* tb = addToList (new ToggleButton ("Radio Button #" + String (i + 1)));
-
-            tb->setRadioGroupId (1234);
-            tb->setBounds (45, 46 + i * 22, 180, 22);
-            tb->setTooltip ("A set of mutually-exclusive radio buttons");
-
-            if (i == 0)
-                tb->setToggleState (true, dontSendNotification);
-        }
-
-        for (int i = 0; i < 4; ++i)
-        {
-            DrawablePath normal, over;
-
-            Path p;
-            p.addStar (Point<float>(), i + 5, 20.0f, 50.0f, -0.2f);
-            normal.setPath (p);
-            normal.setFill (Colours::lightblue);
-            normal.setStrokeFill (Colours::black);
-            normal.setStrokeThickness (4.0f);
-
-            over.setPath (p);
-            over.setFill (Colours::blue);
-            over.setStrokeFill (Colours::black);
-            over.setStrokeThickness (4.0f);
-
-            DrawableButton* db = addToList (new DrawableButton (String (i + 5) + " points", DrawableButton::ImageAboveTextLabel));
-            db->setImages (&normal, &over, 0);
-            db->setClickingTogglesState (true);
-            db->setRadioGroupId (23456);
-
-            const int buttonSize = 50;
-            db->setBounds (25 + i * buttonSize, 180, buttonSize, buttonSize);
-
-            if (i == 0)
-                db->setToggleState (true, dontSendNotification);
-        }
-
-        for (int i = 0; i < 4; ++i)
-        {
-            TextButton* tb = addToList (new TextButton ("Button " + String (i + 1)));
-
-            tb->setClickingTogglesState (true);
-            tb->setRadioGroupId (34567);
-            tb->setColour (TextButton::buttonColourId, Colours::white);
-            tb->setColour (TextButton::buttonOnColourId, Colours::blueviolet.brighter());
-
-            tb->setBounds (20 + i * 55, 260, 55, 24);
-            tb->setConnectedEdges (((i != 0) ? Button::ConnectedOnLeft : 0)
-                                    | ((i != 3) ? Button::ConnectedOnRight : 0));
-
-            if (i == 0)
-                tb->setToggleState (true, dontSendNotification);
-        }
-
-        {
-            ColourChangeButton* colourChangeButton = new ColourChangeButton();
-            components.add (colourChangeButton);
-            addAndMakeVisible (colourChangeButton);
-            colourChangeButton->setTopLeftPosition (20, 320);
-        }
-
-        {
-            HyperlinkButton* hyperlink = addToList (new HyperlinkButton ("This is a HyperlinkButton",
-                                                                         URL ("http://www.juce.com")));
-            hyperlink->setBounds (260, 20, 200, 24);
-        }
-
-        // create some drawables to use for our drawable buttons...
-        DrawablePath normal, over;
-
-        {
-            Path p;
-            p.addStar (Point<float>(), 5, 20.0f, 50.0f, 0.2f);
-            normal.setPath (p);
-            normal.setFill (getRandomDarkColour());
-        }
-
-        {
-            Path p;
-            p.addStar (Point<float>(), 9, 25.0f, 50.0f, 0.0f);
-            over.setPath (p);
-            over.setFill (getRandomBrightColour());
-            over.setStrokeFill (getRandomDarkColour());
-            over.setStrokeThickness (5.0f);
-        }
-
-        DrawableImage down;
-        down.setImage (ImageCache::getFromMemory (BinaryData::juce_icon_png, BinaryData::juce_icon_pngSize));
-        down.setOverlayColour (Colours::black.withAlpha (0.3f));
-
-        {
-            // create an image-above-text button from these drawables..
-            DrawableButton* db = addToList (new DrawableButton ("Button 1", DrawableButton::ImageAboveTextLabel));
-            db->setImages (&normal, &over, &down);
-            db->setBounds (260, 60, 80, 80);
-            db->setTooltip ("This is a DrawableButton with a label");
-            db->addListener (this);
-        }
-
-        {
-            // create an image-only button from these drawables..
-            DrawableButton* db = addToList (new DrawableButton ("Button 2", DrawableButton::ImageFitted));
-            db->setImages (&normal, &over, &down);
-            db->setClickingTogglesState (true);
-            db->setBounds (370, 60, 80, 80);
-            db->setTooltip ("This is an image-only DrawableButton");
-            db->addListener (this);
-        }
-
-        {
-            // create an image-on-button-shape button from the same drawables..
-            DrawableButton* db = addToList (new DrawableButton ("Button 3", DrawableButton::ImageOnButtonBackground));
-            db->setImages (&normal, 0, 0);
-            db->setBounds (260, 160, 110, 25);
-            db->setTooltip ("This is a DrawableButton on a standard button background");
-            db->addListener (this);
-        }
-
-        {
-            DrawableButton* db = addToList (new DrawableButton ("Button 4", DrawableButton::ImageOnButtonBackground));
-            db->setImages (&normal, &over, &down);
-            db->setClickingTogglesState (true);
-            db->setColour (DrawableButton::backgroundColourId, Colours::white);
-            db->setColour (DrawableButton::backgroundOnColourId, Colours::yellow);
-            db->setBounds (400, 150, 50, 50);
-            db->setTooltip ("This is a DrawableButton on a standard button background");
-            db->addListener (this);
-        }
-
-        {
-            ShapeButton* sb = addToList (new ShapeButton ("ShapeButton",
-                                                          getRandomDarkColour(),
-                                                          getRandomDarkColour(),
-                                                          getRandomDarkColour()));
-            sb->setShape (MainAppWindow::getJUCELogoPath(), false, true, false);
-            sb->setBounds (260, 220, 200, 120);
-        }
-
-        {
-            ImageButton* ib = addToList (new ImageButton ("ImageButton"));
-
-            Image juceImage = ImageCache::getFromMemory (BinaryData::juce_icon_png, BinaryData::juce_icon_pngSize);
-
-            ib->setImages (true, true, true,
-                           juceImage, 0.7f, Colours::transparentBlack,
-                           juceImage, 1.0f, Colours::transparentBlack,
-                           juceImage, 1.0f, getRandomBrightColour().withAlpha (0.8f),
-                           0.5f);
-
-            ib->setBounds (260, 350, 100, 100);
-            ib->setTooltip ("ImageButton - showing alpha-channel hit-testing and colour overlay when clicked");
-        }
-    }
-
-private:
-    OwnedArray<Component> components;
-
-    // This little function avoids a bit of code-duplication by adding a component to
-    // our list as well as calling addAndMakeVisible on it..
-    template <typename ComponentType>
-    ComponentType* addToList (ComponentType* newComp)
-    {
-        components.add (newComp);
-        addAndMakeVisible (newComp);
-        return newComp;
-    }
-
-    void buttonClicked (Button* button) override
-    {
-        showBubbleMessage (button,
-                           "This is a demo of the BubbleMessageComponent, which lets you pop up a message pointing "
-                           "at a component or somewhere on the screen.\n\n"
-                           "The message bubbles will disappear after a timeout period, or when the mouse is clicked.");
-    }
-
-    JUCE_DECLARE_NON_COPYABLE_WITH_LEAK_DETECTOR (ButtonsPage)
-};
-
-
-//==============================================================================
-struct MiscPage   : public Component
-{
-    MiscPage()
-        : textEditor2 ("Password", (juce_wchar) 0x2022),
-          comboBox ("Combo")
-    {
-        addAndMakeVisible (textEditor1);
-        textEditor1.setBounds (10, 25, 200, 24);
-        textEditor1.setText ("Single-line text box");
-
-        addAndMakeVisible (textEditor2);
-        textEditor2.setBounds (10, 55, 200, 24);
-        textEditor2.setText ("Password");
-
-        addAndMakeVisible (comboBox);
-        comboBox.setBounds (10, 85, 200, 24);
-        comboBox.setEditableText (true);
-        comboBox.setJustificationType (Justification::centred);
-
-        for (int i = 1; i < 100; ++i)
-            comboBox.addItem ("combo box item " + String (i), i);
-
-        comboBox.setSelectedId (1);
-    }
-
-    TextEditor textEditor1, textEditor2;
-    ComboBox comboBox;
-};
-
-//==============================================================================
-class ToolbarDemoComp   : public Component,
-                          public SliderListener,
-                          public ButtonListener
-{
-public:
-    ToolbarDemoComp()
-        : depthLabel (String::empty, "Toolbar depth:"),
-          infoLabel (String::empty, "As well as showing off toolbars, this demo illustrates how to store "
-                                    "a set of SVG files in a Zip file, embed that in your application, and read "
-                                    "them back in at runtime.\n\nThe icon images here are taken from the open-source "
-                                    "Tango icon project."),
-          orientationButton ("Vertical/Horizontal"),
-          customiseButton ("Customise...")
-    {
-        // Create and add the toolbar...
-        addAndMakeVisible (toolbar);
-
-        // And use our item factory to add a set of default icons to it...
-        toolbar.addDefaultItems (factory);
-
-        // Now we'll just create the other sliders and buttons on the demo page, which adjust
-        // the toolbar's properties...
-        addAndMakeVisible (infoLabel);
-        infoLabel.setJustificationType (Justification::topLeft);
-        infoLabel.setBounds (80, 80, 450, 100);
-        infoLabel.setInterceptsMouseClicks (false, false);
-
-        addAndMakeVisible (depthSlider);
-        depthSlider.setRange (10.0, 200.0, 1.0);
-        depthSlider.setValue (50, dontSendNotification);
-        depthSlider.setSliderStyle (Slider::LinearHorizontal);
-        depthSlider.setTextBoxStyle (Slider::TextBoxLeft, false, 80, 20);
-        depthSlider.addListener (this);
-        depthSlider.setBounds (80, 210, 300, 22);
-        depthLabel.attachToComponent (&depthSlider, false);
-
-        addAndMakeVisible (orientationButton);
-        orientationButton.addListener (this);
-        orientationButton.changeWidthToFitText (22);
-        orientationButton.setTopLeftPosition (depthSlider.getX(), depthSlider.getBottom() + 20);
-
-        addAndMakeVisible (customiseButton);
-        customiseButton.addListener (this);
-        customiseButton.changeWidthToFitText (22);
-        customiseButton.setTopLeftPosition (orientationButton.getRight() + 20, orientationButton.getY());
-    }
-
-    void resized() override
-    {
-        int toolbarThickness = (int) depthSlider.getValue();
-
-        if (toolbar.isVertical())
-            toolbar.setBounds (getLocalBounds().removeFromLeft (toolbarThickness));
-        else
-            toolbar.setBounds (getLocalBounds().removeFromTop  (toolbarThickness));
-    }
-
-    void sliderValueChanged (Slider*) override
-    {
-        resized();
-    }
-
-    void buttonClicked (Button* button) override
-    {
-        if (button == &orientationButton)
-        {
-            toolbar.setVertical (! toolbar.isVertical());
-            resized();
-        }
-        else if (button == &customiseButton)
-        {
-            toolbar.showCustomisationDialog (factory);
-        }
-    }
-
-private:
-    Toolbar toolbar;
-    Slider depthSlider;
-    Label depthLabel, infoLabel;
-    TextButton orientationButton, customiseButton;
-
-    //==============================================================================
-    class DemoToolbarItemFactory   : public ToolbarItemFactory
-    {
-    public:
-        DemoToolbarItemFactory() {}
-
-        //==============================================================================
-        // Each type of item a toolbar can contain must be given a unique ID. These
-        // are the ones we'll use in this demo.
-        enum DemoToolbarItemIds
-        {
-            doc_new         = 1,
-            doc_open        = 2,
-            doc_save        = 3,
-            doc_saveAs      = 4,
-            edit_copy       = 5,
-            edit_cut        = 6,
-            edit_paste      = 7,
-            juceLogoButton  = 8,
-            customComboBox  = 9
-        };
-
-        void getAllToolbarItemIds (Array<int>& ids) override
-        {
-            // This returns the complete list of all item IDs that are allowed to
-            // go in our toolbar. Any items you might want to add must be listed here. The
-            // order in which they are listed will be used by the toolbar customisation panel.
-
-            ids.add (doc_new);
-            ids.add (doc_open);
-            ids.add (doc_save);
-            ids.add (doc_saveAs);
-            ids.add (edit_copy);
-            ids.add (edit_cut);
-            ids.add (edit_paste);
-            ids.add (juceLogoButton);
-            ids.add (customComboBox);
-
-            // If you're going to use separators, then they must also be added explicitly
-            // to the list.
-            ids.add (separatorBarId);
-            ids.add (spacerId);
-            ids.add (flexibleSpacerId);
-        }
-
-        void getDefaultItemSet (Array<int>& ids) override
-        {
-            // This returns an ordered list of the set of items that make up a
-            // toolbar's default set. Not all items need to be on this list, and
-            // items can appear multiple times (e.g. the separators used here).
-            ids.add (doc_new);
-            ids.add (doc_open);
-            ids.add (doc_save);
-            ids.add (doc_saveAs);
-            ids.add (spacerId);
-            ids.add (separatorBarId);
-            ids.add (edit_copy);
-            ids.add (edit_cut);
-            ids.add (edit_paste);
-            ids.add (separatorBarId);
-            ids.add (flexibleSpacerId);
-            ids.add (customComboBox);
-            ids.add (flexibleSpacerId);
-            ids.add (separatorBarId);
-            ids.add (juceLogoButton);
-        }
-
-        ToolbarItemComponent* createItem (int itemId) override
-        {
-            switch (itemId)
-            {
-                case doc_new:           return createButtonFromZipFileSVG (itemId, "new", "document-new.svg");
-                case doc_open:          return createButtonFromZipFileSVG (itemId, "open", "document-open.svg");
-                case doc_save:          return createButtonFromZipFileSVG (itemId, "save", "document-save.svg");
-                case doc_saveAs:        return createButtonFromZipFileSVG (itemId, "save as", "document-save-as.svg");
-                case edit_copy:         return createButtonFromZipFileSVG (itemId, "copy", "edit-copy.svg");
-                case edit_cut:          return createButtonFromZipFileSVG (itemId, "cut", "edit-cut.svg");
-                case edit_paste:        return createButtonFromZipFileSVG (itemId, "paste", "edit-paste.svg");
-                case juceLogoButton:    return new ToolbarButton (itemId, "juce!", Drawable::createFromImageData (BinaryData::juce_icon_png, BinaryData::juce_icon_pngSize), 0);
-                case customComboBox:    return new CustomToolbarComboBox (itemId);
-                default:                break;
-            }
-
-            return 0;
-        }
-
-    private:
-        StringArray iconNames;
-        OwnedArray<Drawable> iconsFromZipFile;
-
-        // This is a little utility to create a button with one of the SVG images in
-        // our embedded ZIP file "icons.zip"
-        ToolbarButton* createButtonFromZipFileSVG (const int itemId, const String& text, const String& filename)
-        {
-            if (iconsFromZipFile.size() == 0)
-            {
-                // If we've not already done so, load all the images from the zip file..
-                MemoryInputStream iconsFileStream (BinaryData::icons_zip, BinaryData::icons_zipSize, false);
-                ZipFile icons (&iconsFileStream, false);
-
-                for (int i = 0; i < icons.getNumEntries(); ++i)
-                {
-                    ScopedPointer<InputStream> svgFileStream (icons.createStreamForEntry (i));
-
-                    if (svgFileStream != 0)
-                    {
-                        iconNames.add (icons.getEntry(i)->filename);
-                        iconsFromZipFile.add (Drawable::createFromImageDataStream (*svgFileStream));
-                    }
-                }
-            }
-
-            Drawable* image = iconsFromZipFile [iconNames.indexOf (filename)]->createCopy();
-            return new ToolbarButton (itemId, text, image, 0);
-        }
-
-        // Demonstrates how to put a custom component into a toolbar - this one contains
-        // a ComboBox.
-        class CustomToolbarComboBox : public ToolbarItemComponent
-        {
-        public:
-            CustomToolbarComboBox (const int toolbarItemId)
-                : ToolbarItemComponent (toolbarItemId, "Custom Toolbar Item", false),
-                  comboBox ("demo toolbar combo box")
-            {
-                addAndMakeVisible (comboBox);
-
-                for (int i = 1; i < 20; ++i)
-                    comboBox.addItem ("Toolbar ComboBox item " + String (i), i);
-
-                comboBox.setSelectedId (1);
-                comboBox.setEditableText (true);
-            }
-
-            bool getToolbarItemSizes (int /*toolbarDepth*/, bool isVertical,
-                                      int& preferredSize, int& minSize, int& maxSize) override
-            {
-                if (isVertical)
-                    return false;
-
-                preferredSize = 250;
-                minSize = 80;
-                maxSize = 300;
-                return true;
-            }
-
-            void paintButtonArea (Graphics&, int, int, bool, bool) override
-            {
-            }
-
-            void contentAreaChanged (const Rectangle<int>& newArea) override
-            {
-                comboBox.setSize (newArea.getWidth() - 2,
-                                  jmin (newArea.getHeight() - 2, 22));
-
-                comboBox.setCentrePosition (newArea.getCentreX(), newArea.getCentreY());
-            }
-
-        private:
-            ComboBox comboBox;
-        };
-    };
-
-    DemoToolbarItemFactory factory;
-};
-
-
-//==============================================================================
-/**
-    This class shows how to implement a TableListBoxModel to show in a TableListBox.
-*/
-class TableDemoComponent    : public Component,
-                              public TableListBoxModel
-{
-public:
-    TableDemoComponent()   : font (14.0f)
-    {
-        // Load some data from an embedded XML file..
-        loadData();
-
-        // Create our table component and add it to this component..
-        addAndMakeVisible (table);
-        table.setModel (this);
-
-        // give it a border
-        table.setColour (ListBox::outlineColourId, Colours::grey);
-        table.setOutlineThickness (1);
-
-        // Add some columns to the table header, based on the column list in our database..
-        forEachXmlChildElement (*columnList, columnXml)
-        {
-            table.getHeader().addColumn (columnXml->getStringAttribute ("name"),
-                                         columnXml->getIntAttribute ("columnId"),
-                                         columnXml->getIntAttribute ("width"),
-                                         50, 400,
-                                         TableHeaderComponent::defaultFlags);
-        }
-
-        // we could now change some initial settings..
-        table.getHeader().setSortColumnId (1, true); // sort forwards by the ID column
-        table.getHeader().setColumnVisible (7, false); // hide the "length" column until the user shows it
-
-        // un-comment this line to have a go of stretch-to-fit mode
-        // table.getHeader().setStretchToFitActive (true);
-
-        table.setMultipleSelectionEnabled (true);
-    }
-
-    // This is overloaded from TableListBoxModel, and must return the total number of rows in our table
-    int getNumRows() override
-    {
-        return numRows;
-    }
-
-    // This is overloaded from TableListBoxModel, and should fill in the background of the whole row
-    void paintRowBackground (Graphics& g, int rowNumber, int /*width*/, int /*height*/, bool rowIsSelected) override
-    {
-        if (rowIsSelected)
-            g.fillAll (Colours::lightblue);
-        else if (rowNumber % 2)
-            g.fillAll (Colour (0xffeeeeee));
-    }
-
-    // This is overloaded from TableListBoxModel, and must paint any cells that aren't using custom
-    // components.
-    void paintCell (Graphics& g, int rowNumber, int columnId,
-                    int width, int height, bool /*rowIsSelected*/) override
-    {
-        g.setColour (Colours::black);
-        g.setFont (font);
-
-        const XmlElement* rowElement = dataList->getChildElement (rowNumber);
-
-        if (rowElement != 0)
-        {
-            const String text (rowElement->getStringAttribute (getAttributeNameForColumnId (columnId)));
-
-            g.drawText (text, 2, 0, width - 4, height, Justification::centredLeft, true);
-        }
-
-        g.setColour (Colours::black.withAlpha (0.2f));
-        g.fillRect (width - 1, 0, 1, height);
-    }
-
-    // This is overloaded from TableListBoxModel, and tells us that the user has clicked a table header
-    // to change the sort order.
-    void sortOrderChanged (int newSortColumnId, bool isForwards) override
-    {
-        if (newSortColumnId != 0)
-        {
-            DemoDataSorter sorter (getAttributeNameForColumnId (newSortColumnId), isForwards);
-            dataList->sortChildElements (sorter);
-
-            table.updateContent();
-        }
-    }
-
-    // This is overloaded from TableListBoxModel, and must update any custom components that we're using
-    Component* refreshComponentForCell (int rowNumber, int columnId, bool /*isRowSelected*/,
-                                        Component* existingComponentToUpdate) override
-    {
-        if (columnId == 1 || columnId == 7) // The ID and Length columns do not have a custom component
-        {
-            jassert (existingComponentToUpdate == 0);
-            return 0;
-        }
-        else if (columnId == 5) // For the ratings column, we return the custom combobox component
-        {
-            RatingColumnCustomComponent* ratingsBox = (RatingColumnCustomComponent*) existingComponentToUpdate;
-
-            // If an existing component is being passed-in for updating, we'll re-use it, but
-            // if not, we'll have to create one.
-            if (ratingsBox == 0)
-                ratingsBox = new RatingColumnCustomComponent (*this);
-
-            ratingsBox->setRowAndColumn (rowNumber, columnId);
-
-            return ratingsBox;
-        }
-        else // The other columns are editable text columns, for which we use the custom Label component
-        {
-            EditableTextCustomComponent* textLabel = (EditableTextCustomComponent*) existingComponentToUpdate;
-
-            // same as above...
-            if (textLabel == 0)
-                textLabel = new EditableTextCustomComponent (*this);
-
-            textLabel->setRowAndColumn (rowNumber, columnId);
-
-            return textLabel;
-        }
-    }
-
-    // This is overloaded from TableListBoxModel, and should choose the best width for the specified
-    // column.
-    int getColumnAutoSizeWidth (int columnId) override
-    {
-        if (columnId == 5)
-            return 100; // (this is the ratings column, containing a custom combobox component)
-
-        int widest = 32;
-
-        // find the widest bit of text in this column..
-        for (int i = getNumRows(); --i >= 0;)
-        {
-            const XmlElement* rowElement = dataList->getChildElement (i);
-
-            if (rowElement != 0)
-            {
-                const String text (rowElement->getStringAttribute (getAttributeNameForColumnId (columnId)));
-
-                widest = jmax (widest, font.getStringWidth (text));
-            }
-        }
-
-        return widest + 8;
-    }
-
-    // A couple of quick methods to set and get cell values when the user changes them
-    int getRating (const int rowNumber) const
-    {
-        return dataList->getChildElement (rowNumber)->getIntAttribute ("Rating");
-    }
-
-    void setRating (const int rowNumber, const int newRating)
-    {
-        dataList->getChildElement (rowNumber)->setAttribute ("Rating", newRating);
-    }
-
-    String getText (const int columnNumber, const int rowNumber) const
-    {
-        return dataList->getChildElement (rowNumber)->getStringAttribute ( getAttributeNameForColumnId(columnNumber));
-    }
-
-    void setText (const int columnNumber, const int rowNumber, const String& newText)
-    {
-        const String& columnName = table.getHeader().getColumnName (columnNumber);
-        dataList->getChildElement (rowNumber)->setAttribute (columnName, newText);
-    }
-
-    //==============================================================================
-    void resized() override
-    {
-        // position our table with a gap around its edge
-        table.setBoundsInset (BorderSize<int> (8));
-    }
-
-
-private:
-    TableListBox table;     // the table component itself
-    Font font;
-
-    ScopedPointer<XmlElement> demoData;   // This is the XML document loaded from the embedded file "demo table data.xml"
-    XmlElement* columnList; // A pointer to the sub-node of demoData that contains the list of columns
-    XmlElement* dataList;   // A pointer to the sub-node of demoData that contains the list of data rows
-    int numRows;            // The number of rows of data we've got
-
-    //==============================================================================
-    // This is a custom Label component, which we use for the table's editable text columns.
-    class EditableTextCustomComponent : public Label
-    {
-    public:
-        EditableTextCustomComponent (TableDemoComponent& owner_)
-            : owner (owner_)
-        {
-            // double click to edit the label text; single click handled below
-            setEditable (false, true, false);
-            setColour (textColourId, Colours::black);
-        }
-<<<<<<< HEAD
-
-=======
-        
-        void mouseDown (const MouseEvent& event) override
-        {
-            // single click on the label should simply select the row
-            owner.table.selectRowsBasedOnModifierKeys (row, event.mods, false);
-            
-            Label::mouseDown (event);
-        }
-        
->>>>>>> dc05cd50
-        void textWasEdited() override
-        {
-            owner.setText (columnId, row, getText());
-        }
-
-        // Our demo code will call this when we may need to update our contents
-        void setRowAndColumn (const int newRow, const int newColumn)
-        {
-            row = newRow;
-            columnId = newColumn;
-            setText (owner.getText(columnId, row), dontSendNotification);
-        }
-
-    private:
-        TableDemoComponent& owner;
-        int row, columnId;
-    };
-
-
-    //==============================================================================
-    // This is a custom component containing a combo box, which we're going to put inside
-    // our table's "rating" column.
-    class RatingColumnCustomComponent    : public Component,
-                                           public ComboBoxListener
-    {
-    public:
-        RatingColumnCustomComponent (TableDemoComponent& owner_)
-            : owner (owner_)
-        {
-            // just put a combo box inside this component
-            addAndMakeVisible (comboBox);
-            comboBox.addItem ("fab", 1);
-            comboBox.addItem ("groovy", 2);
-            comboBox.addItem ("hep", 3);
-            comboBox.addItem ("mad for it", 4);
-            comboBox.addItem ("neat", 5);
-            comboBox.addItem ("swingin", 6);
-            comboBox.addItem ("wild", 7);
-
-            // when the combo is changed, we'll get a callback.
-            comboBox.addListener (this);
-            comboBox.setWantsKeyboardFocus (false);
-        }
-
-        void resized() override
-        {
-            comboBox.setBoundsInset (BorderSize<int> (2));
-        }
-
-        // Our demo code will call this when we may need to update our contents
-        void setRowAndColumn (const int newRow, const int newColumn)
-        {
-            row = newRow;
-            columnId = newColumn;
-            comboBox.setSelectedId (owner.getRating (row), dontSendNotification);
-        }
-
-        void comboBoxChanged (ComboBox* /*comboBoxThatHasChanged*/) override
-        {
-            owner.setRating (row, comboBox.getSelectedId());
-        }
-
-    private:
-        TableDemoComponent& owner;
-        ComboBox comboBox;
-        int row, columnId;
-    };
-
-    //==============================================================================
-    // A comparator used to sort our data when the user clicks a column header
-    class DemoDataSorter
-    {
-    public:
-        DemoDataSorter (const String attributeToSort_, bool forwards)
-            : attributeToSort (attributeToSort_),
-              direction (forwards ? 1 : -1)
-        {
-        }
-
-        int compareElements (XmlElement* first, XmlElement* second) const
-        {
-            int result = first->getStringAttribute (attributeToSort)
-                           .compareNatural (second->getStringAttribute (attributeToSort));
-
-            if (result == 0)
-                result = first->getStringAttribute ("ID")
-                           .compareNatural (second->getStringAttribute ("ID"));
-
-            return direction * result;
-        }
-
-    private:
-        String attributeToSort;
-        int direction;
-    };
-
-    //==============================================================================
-    // this loads the embedded database XML file into memory
-    void loadData()
-    {
-        XmlDocument dataDoc (String ((const char*) BinaryData::demo_table_data_xml));
-        demoData = dataDoc.getDocumentElement();
-
-        dataList = demoData->getChildByName ("DATA");
-        columnList = demoData->getChildByName ("COLUMNS");
-
-        numRows = dataList->getNumChildElements();
-    }
-
-    // (a utility method to search our XML for the attribute that matches a column ID)
-    String getAttributeNameForColumnId (const int columnId) const
-    {
-        forEachXmlChildElement (*columnList, columnXml)
-        {
-            if (columnXml->getIntAttribute ("columnId") == columnId)
-                return columnXml->getStringAttribute ("name");
-        }
-
-        return String::empty;
-    }
-
-    JUCE_DECLARE_NON_COPYABLE_WITH_LEAK_DETECTOR (TableDemoComponent)
-};
-
-//==============================================================================
-class DragAndDropDemo  : public Component,
-                         public DragAndDropContainer
-{
-public:
-    DragAndDropDemo()
-        : sourceListBox ("D+D source", nullptr)
-    {
-        setName ("Drag-and-Drop");
-
-        sourceListBox.setModel (&sourceModel);
-        sourceListBox.setMultipleSelectionEnabled (true);
-
-        addAndMakeVisible (sourceListBox);
-        addAndMakeVisible (target);
-    }
-
-    void resized() override
-    {
-        Rectangle<int> r (getLocalBounds().reduced (8));
-
-        sourceListBox.setBounds (r.withSize (250, 180));
-        target.setBounds (r.removeFromBottom (150).removeFromRight (250));
-    }
-
-private:
-    //==============================================================================
-    struct SourceItemListboxContents  : public ListBoxModel
-    {
-        // The following methods implement the necessary virtual functions from ListBoxModel,
-        // telling the listbox how many rows there are, painting them, etc.
-        int getNumRows() override
-        {
-            return 30;
-        }
-
-        void paintListBoxItem (int rowNumber, Graphics& g,
-                               int width, int height, bool rowIsSelected) override
-        {
-            if (rowIsSelected)
-                g.fillAll (Colours::lightblue);
-
-            g.setColour (Colours::black);
-            g.setFont (height * 0.7f);
-
-            g.drawText ("Draggable Thing #" + String (rowNumber + 1),
-                        5, 0, width, height,
-                        Justification::centredLeft, true);
-        }
-
-        var getDragSourceDescription (const SparseSet<int>& selectedRows) override
-        {
-            // for our drag description, we'll just make a comma-separated list of the selected row
-            // numbers - this will be picked up by the drag target and displayed in its box.
-            StringArray rows;
-
-            for (int i = 0; i < selectedRows.size(); ++i)
-                rows.add (String (selectedRows[i] + 1));
-
-            return rows.joinIntoString (", ");
-        }
-    };
-
-    //==============================================================================
-    // and this is a component that can have things dropped onto it..
-    class DragAndDropDemoTarget : public Component,
-                                  public DragAndDropTarget,
-                                  public FileDragAndDropTarget,
-                                  public TextDragAndDropTarget
-    {
-    public:
-        DragAndDropDemoTarget()
-            : message ("Drag-and-drop some rows from the top-left box onto this component!\n\n"
-                       "You can also drag-and-drop files and text from other apps"),
-              somethingIsBeingDraggedOver (false)
-        {
-        }
-
-        void paint (Graphics& g) override
-        {
-            g.fillAll (Colours::green.withAlpha (0.2f));
-
-            // draw a red line around the comp if the user's currently dragging something over it..
-            if (somethingIsBeingDraggedOver)
-            {
-                g.setColour (Colours::red);
-                g.drawRect (getLocalBounds(), 3);
-            }
-
-            g.setColour (Colours::black);
-            g.setFont (14.0f);
-            g.drawFittedText (message, getLocalBounds().reduced (10, 0), Justification::centred, 4);
-        }
-
-        //==============================================================================
-        // These methods implement the DragAndDropTarget interface, and allow our component
-        // to accept drag-and-drop of objects from other Juce components..
-
-        bool isInterestedInDragSource (const SourceDetails& /*dragSourceDetails*/) override
-        {
-            // normally you'd check the sourceDescription value to see if it's the
-            // sort of object that you're interested in before returning true, but for
-            // the demo, we'll say yes to anything..
-            return true;
-        }
-
-        void itemDragEnter (const SourceDetails& /*dragSourceDetails*/) override
-        {
-            somethingIsBeingDraggedOver = true;
-            repaint();
-        }
-
-        void itemDragMove (const SourceDetails& /*dragSourceDetails*/) override
-        {
-        }
-
-        void itemDragExit (const SourceDetails& /*dragSourceDetails*/) override
-        {
-            somethingIsBeingDraggedOver = false;
-            repaint();
-        }
-
-        void itemDropped (const SourceDetails& dragSourceDetails) override
-        {
-            message = "Items dropped: " + dragSourceDetails.description.toString();
-
-            somethingIsBeingDraggedOver = false;
-            repaint();
-        }
-
-        //==============================================================================
-        // These methods implement the FileDragAndDropTarget interface, and allow our component
-        // to accept drag-and-drop of files..
-
-        bool isInterestedInFileDrag (const StringArray& /*files*/) override
-        {
-            // normally you'd check these files to see if they're something that you're
-            // interested in before returning true, but for the demo, we'll say yes to anything..
-            return true;
-        }
-
-        void fileDragEnter (const StringArray& /*files*/, int /*x*/, int /*y*/) override
-        {
-            somethingIsBeingDraggedOver = true;
-            repaint();
-        }
-
-        void fileDragMove (const StringArray& /*files*/, int /*x*/, int /*y*/) override
-        {
-        }
-
-        void fileDragExit (const StringArray& /*files*/) override
-        {
-            somethingIsBeingDraggedOver = false;
-            repaint();
-        }
-
-        void filesDropped (const StringArray& files, int /*x*/, int /*y*/) override
-        {
-            message = "Files dropped: " + files.joinIntoString ("\n");
-
-            somethingIsBeingDraggedOver = false;
-            repaint();
-        }
-
-        //==============================================================================
-        // These methods implement the TextDragAndDropTarget interface, and allow our component
-        // to accept drag-and-drop of text..
-
-        bool isInterestedInTextDrag (const String& /*text*/) override
-        {
-            return true;
-        }
-
-        void textDragEnter (const String& /*text*/, int /*x*/, int /*y*/) override
-        {
-            somethingIsBeingDraggedOver = true;
-            repaint();
-        }
-
-        void textDragMove (const String& /*text*/, int /*x*/, int /*y*/) override
-        {
-        }
-
-        void textDragExit (const String& /*text*/) override
-        {
-            somethingIsBeingDraggedOver = false;
-            repaint();
-        }
-
-        void textDropped (const String& text, int /*x*/, int /*y*/) override
-        {
-            message = "Text dropped:\n" + text;
-
-            somethingIsBeingDraggedOver = false;
-            repaint();
-        }
-
-    private:
-        String message;
-        bool somethingIsBeingDraggedOver;
-    };
-
-    //==============================================================================
-    ListBox sourceListBox;
-    SourceItemListboxContents sourceModel;
-    DragAndDropDemoTarget target;
-
-    JUCE_DECLARE_NON_COPYABLE_WITH_LEAK_DETECTOR (DragAndDropDemo)
-};
-
-//==============================================================================
-class MenusDemo : public Component,
-                  public MenuBarModel,
-                  private Button::Listener
-{
-public:
-    MenusDemo()
-    {
-        addAndMakeVisible (menuBar = new MenuBarComponent (this));
-
-        popupButton.setButtonText ("Show Popup Menu");
-        popupButton.setTriggeredOnMouseDown (true);
-        popupButton.addListener (this);
-        addAndMakeVisible (popupButton);
-    }
-
-    ~MenusDemo()
-    {
-       #if JUCE_MAC
-        MenuBarModel::setMacMainMenu (nullptr);
-       #endif
-        PopupMenu::dismissAllActiveMenus();
-
-        popupButton.removeListener (this);
-    }
-
-    void resized() override
-    {
-        Rectangle<int> area (getLocalBounds());
-        menuBar->setBounds (area.removeFromTop (LookAndFeel::getDefaultLookAndFeel().getDefaultMenuBarHeight()));
-
-        area.removeFromTop (20);
-        area = area.removeFromTop (33);
-        popupButton.setBounds (area.removeFromLeft (200).reduced (5));
-    }
-
-    //==============================================================================
-    StringArray getMenuBarNames() override
-    {
-        const char* const names[] = { "Demo", "Look-and-feel", "Tabs", "Misc", nullptr };
-
-        return StringArray (names);
-    }
-
-    PopupMenu getMenuForIndex (int menuIndex, const String& /*menuName*/) override
-    {
-        ApplicationCommandManager* commandManager = &MainAppWindow::getApplicationCommandManager();
-
-        PopupMenu menu;
-
-        if (menuIndex == 0)
-        {
-            menu.addCommandItem (commandManager, MainAppWindow::showPreviousDemo);
-            menu.addCommandItem (commandManager, MainAppWindow::showNextDemo);
-            menu.addSeparator();
-            menu.addCommandItem (commandManager, StandardApplicationCommandIDs::quit);
-        }
-        else if (menuIndex == 1)
-        {
-            menu.addCommandItem (commandManager, MainAppWindow::useLookAndFeelV1);
-            menu.addCommandItem (commandManager, MainAppWindow::useLookAndFeelV2);
-            menu.addCommandItem (commandManager, MainAppWindow::useLookAndFeelV3);
-            menu.addSeparator();
-            menu.addCommandItem (commandManager, MainAppWindow::useNativeTitleBar);
-
-           #if JUCE_MAC
-            menu.addItem (6000, "Use Native Menu Bar");
-           #endif
-
-           #if ! JUCE_LINUX
-            menu.addCommandItem (commandManager, MainAppWindow::goToKioskMode);
-           #endif
-
-            if (MainAppWindow* mainWindow = MainAppWindow::getMainAppWindow())
-            {
-                StringArray engines (mainWindow->getRenderingEngines());
-
-                if (engines.size() > 1)
-                {
-                    menu.addSeparator();
-
-                    for (int i = 0; i < engines.size(); ++i)
-                        menu.addCommandItem (commandManager, MainAppWindow::renderingEngineOne + i);
-                }
-            }
-        }
-        else if (menuIndex == 2)
-        {
-            if (TabbedComponent* tabs = findParentComponentOfClass<TabbedComponent>())
-            {
-                menu.addItem (3000, "Tabs at Top",    true, tabs->getOrientation() == TabbedButtonBar::TabsAtTop);
-                menu.addItem (3001, "Tabs at Bottom", true, tabs->getOrientation() == TabbedButtonBar::TabsAtBottom);
-                menu.addItem (3002, "Tabs on Left",   true, tabs->getOrientation() == TabbedButtonBar::TabsAtLeft);
-                menu.addItem (3003, "Tabs on Right",  true, tabs->getOrientation() == TabbedButtonBar::TabsAtRight);
-            }
-        }
-        else if (menuIndex == 3)
-        {
-            return getDummyPopupMenu();
-        }
-
-        return menu;
-    }
-
-    void menuItemSelected (int menuItemID, int /*topLevelMenuIndex*/) override
-    {
-        // most of our menu items are invoked automatically as commands, but we can handle the
-        // other special cases here..
-
-        if (menuItemID == 6000)
-        {
-           #if JUCE_MAC
-            if (MenuBarModel::getMacMainMenu() != nullptr)
-            {
-                MenuBarModel::setMacMainMenu (nullptr);
-                menuBar->setModel (this);
-            }
-            else
-            {
-                menuBar->setModel (nullptr);
-                MenuBarModel::setMacMainMenu (this);
-            }
-           #endif
-        }
-        else if (menuItemID >= 3000 && menuItemID <= 3003)
-        {
-            if (TabbedComponent* tabs = findParentComponentOfClass<TabbedComponent>())
-            {
-                TabbedButtonBar::Orientation o = TabbedButtonBar::TabsAtTop;
-
-                if (menuItemID == 3001) o = TabbedButtonBar::TabsAtBottom;
-                if (menuItemID == 3002) o = TabbedButtonBar::TabsAtLeft;
-                if (menuItemID == 3003) o = TabbedButtonBar::TabsAtRight;
-
-                tabs->setOrientation (o);
-            }
-        }
-    }
-
-private:
-    TextButton popupButton;
-    ScopedPointer<MenuBarComponent> menuBar;
-
-    PopupMenu getDummyPopupMenu()
-    {
-        PopupMenu m;
-        m.addItem (1, "Normal item");
-        m.addItem (2, "Disabled item", false);
-        m.addItem (3, "Ticked item", true, true);
-        m.addColouredItem (4, "Coloured item", Colours::green);
-        m.addSeparator();
-        m.addCustomItem (5, new CustomMenuComponent());
-        m.addSeparator();
-
-        for (int i = 0; i < 8; ++i)
-        {
-            PopupMenu subMenu;
-
-            for (int s = 0; s < 8; ++s)
-            {
-                PopupMenu subSubMenu;
-
-                for (int item = 0; item < 8; ++item)
-                    subSubMenu.addItem (1000 + (i * s * item), "Item " + String (item + 1));
-
-                subMenu.addSubMenu ("Sub-sub menu " + String (s + 1), subSubMenu);
-            }
-
-            m.addSubMenu ("Sub menu " + String (i + 1), subMenu);
-        }
-
-        return m;
-    }
-
-    //==============================================================================
-    void buttonClicked (Button* button) override
-    {
-        if (button == &popupButton)
-            getDummyPopupMenu().showMenuAsync (PopupMenu::Options().withTargetComponent (&popupButton), nullptr);
-    }
-
-    //==============================================================================
-    class CustomMenuComponent   : public PopupMenu::CustomComponent,
-                                  private Timer
-    {
-    public:
-        CustomMenuComponent()
-        {
-            // set off a timer to move a blob around on this component every
-            // 300 milliseconds - see the timerCallback() method.
-            startTimer (300);
-        }
-
-        void getIdealSize (int& idealWidth, int& idealHeight) override
-        {
-            // tells the menu how big we'd like to be..
-            idealWidth = 200;
-            idealHeight = 60;
-        }
-
-        void paint (Graphics& g) override
-        {
-            g.fillAll (Colours::yellow.withAlpha (0.3f));
-
-            g.setColour (Colours::pink);
-            g.fillEllipse (blobPosition);
-
-            g.setFont (Font (14.0f, Font::italic));
-            g.setColour (Colours::black);
-
-            g.drawFittedText ("This is a customised menu item (also demonstrating the Timer class)...",
-                              getLocalBounds().reduced (4, 0),
-                              Justification::centred, 3);
-        }
-
-    private:
-        void timerCallback() override
-        {
-            Random random;
-            blobPosition.setBounds ((float) random.nextInt (getWidth()),
-                                    (float) random.nextInt (getHeight()),
-                                    40.0f, 30.0f);
-            repaint();
-        }
-
-        Rectangle<float> blobPosition;
-    };
-
-    JUCE_DECLARE_NON_COPYABLE_WITH_LEAK_DETECTOR (MenusDemo)
-};
-
-//==============================================================================
-class DemoTabbedComponent  : public TabbedComponent
-{
-public:
-    DemoTabbedComponent()
-        : TabbedComponent (TabbedButtonBar::TabsAtTop)
-    {
-        addTab ("Menus",            getRandomTabBackgroundColour(), new MenusDemo(),           true);
-        addTab ("Buttons",          getRandomTabBackgroundColour(), new ButtonsPage(),         true);
-        addTab ("Sliders",          getRandomTabBackgroundColour(), new SlidersPage(),         true);
-        addTab ("Toolbars",         getRandomTabBackgroundColour(), new ToolbarDemoComp(),     true);
-        addTab ("Misc",             getRandomTabBackgroundColour(), new MiscPage(),            true);
-        addTab ("Tables",           getRandomTabBackgroundColour(), new TableDemoComponent(),  true);
-        addTab ("Drag & Drop",      getRandomTabBackgroundColour(), new DragAndDropDemo(),     true);
-
-        getTabbedButtonBar().getTabButton (5)->setExtraComponent (new CustomTabButton(), TabBarButton::afterText);
-    }
-
-    static Colour getRandomTabBackgroundColour()
-    {
-        return Colour (Random::getSystemRandom().nextFloat(), 0.1f, 0.97f, 1.0f);
-    }
-
-    // This is a small star button that is put inside one of the tabs. You can
-    // use this technique to create things like "close tab" buttons, etc.
-    class CustomTabButton  : public Component
-    {
-    public:
-        CustomTabButton()
-        {
-            setSize (20, 20);
-        }
-
-        void paint (Graphics& g) override
-        {
-            Path star;
-            star.addStar (Point<float>(), 7, 1.0f, 2.0f);
-
-            g.setColour (Colours::green);
-            g.fillPath (star, star.getTransformToScaleToFit (getLocalBounds().reduced (2).toFloat(), true));
-        }
-
-        void mouseDown (const MouseEvent&) override
-        {
-            showBubbleMessage (this,
-                               "This is a custom tab component\n"
-                               "\n"
-                               "You can use these to implement things like close-buttons "
-                               "or status displays for your tabs.");
-        }
-    };
-};
-
-//==============================================================================
-class WidgetsDemo   : public Component
-{
-public:
-    WidgetsDemo()
-    {
-        setOpaque (true);
-        addAndMakeVisible (tabs);
-    }
-
-    void paint (Graphics& g) override
-    {
-        g.fillAll (Colours::white);
-    }
-
-    void resized() override
-    {
-        tabs.setBounds (getLocalBounds().reduced (4));
-    }
-
-private:
-    DemoTabbedComponent tabs;
-
-    JUCE_DECLARE_NON_COPYABLE_WITH_LEAK_DETECTOR (WidgetsDemo);
-};
-
-// This static object will register this demo type in a global list of demos..
-static JuceDemoType<WidgetsDemo> demo ("09 Components: Tabs & Widgets");
+/*
+  ==============================================================================
+
+   This file is part of the JUCE library - "Jules' Utility Class Extensions"
+   Copyright 2004-12 by Raw Material Software Ltd.
+
+  ------------------------------------------------------------------------------
+
+   JUCE can be redistributed and/or modified under the terms of the GNU General
+   Public License (Version 2), as published by the Free Software Foundation.
+   A copy of the license is included in the JUCE distribution, or can be found
+   online at www.gnu.org/licenses.
+
+   JUCE is distributed in the hope that it will be useful, but WITHOUT ANY
+   WARRANTY; without even the implied warranty of MERCHANTABILITY or FITNESS FOR
+   A PARTICULAR PURPOSE.  See the GNU General Public License for more details.
+
+  ------------------------------------------------------------------------------
+
+   To release a closed-source product which uses JUCE, commercial licenses are
+   available: visit www.rawmaterialsoftware.com/juce for more information.
+
+  ==============================================================================
+*/
+
+#include "../JuceDemoHeader.h"
+
+
+static void showBubbleMessage (Component* targetComponent, const String& textToShow)
+{
+    BubbleMessageComponent* bmc = new BubbleMessageComponent();
+
+    if (Desktop::canUseSemiTransparentWindows())
+    {
+        bmc->setAlwaysOnTop (true);
+        bmc->addToDesktop (0);
+    }
+    else
+    {
+        targetComponent->getTopLevelComponent()->addChildComponent (bmc);
+    }
+
+    AttributedString text (textToShow);
+    text.setJustification (Justification::centred);
+
+    bmc->showAt (targetComponent, text, 2000, true, true);
+}
+
+//==============================================================================
+/** To demonstrate how sliders can have custom snapping applied to their values,
+    this simple class snaps the value to 50 if it comes near.
+*/
+struct SnappingSlider  : public Slider
+{
+    double snapValue (double attemptedValue, DragMode dragMode) override
+    {
+        if (dragMode == notDragging)
+            return attemptedValue;  // if they're entering the value in the text-box, don't mess with it.
+
+        if (attemptedValue > 40 && attemptedValue < 60)
+            return 50.0;
+
+        return attemptedValue;
+    }
+};
+
+/** A TextButton that pops up a colour chooser to change its colours. */
+class ColourChangeButton  : public TextButton,
+                            public ChangeListener
+{
+public:
+    ColourChangeButton()
+        : TextButton ("Click to change colour...")
+    {
+        setSize (10, 24);
+        changeWidthToFitText();
+    }
+
+    void clicked() override
+    {
+        ColourSelector* colourSelector = new ColourSelector();
+        colourSelector->setName ("background");
+        colourSelector->setCurrentColour (findColour (TextButton::buttonColourId));
+        colourSelector->addChangeListener (this);
+        colourSelector->setColour (ColourSelector::backgroundColourId, Colours::transparentBlack);
+        colourSelector->setSize (300, 400);
+
+        CallOutBox::launchAsynchronously (colourSelector, getScreenBounds(), nullptr);
+    }
+
+    void changeListenerCallback (ChangeBroadcaster* source) override
+    {
+        if (ColourSelector* cs = dynamic_cast <ColourSelector*> (source))
+            setColour (TextButton::buttonColourId, cs->getCurrentColour());
+    }
+};
+
+//==============================================================================
+struct SlidersPage  : public Component
+{
+    SlidersPage()
+        : hintLabel ("hint", "Try right-clicking on a slider for an options menu. \n\n"
+                             "Also, holding down CTRL while dragging will turn on a slider's velocity-sensitive mode")
+    {
+        Slider* s = createSlider (false);
+        s->setSliderStyle (Slider::LinearVertical);
+        s->setTextBoxStyle (Slider::TextBoxBelow, false, 100, 20);
+        s->setBounds (10, 25, 70, 200);
+        s->setDoubleClickReturnValue (true, 50.0); // double-clicking this slider will set it to 50.0
+        s->setTextValueSuffix (" units");
+
+        s = createSlider (false);
+        s->setSliderStyle (Slider::LinearVertical);
+        s->setVelocityBasedMode (true);
+        s->setSkewFactor (0.5);
+        s->setTextBoxStyle (Slider::TextBoxAbove, true, 100, 20);
+        s->setBounds (85, 25, 70, 200);
+        s->setTextValueSuffix (" rels");
+
+        s = createSlider (true);
+        s->setSliderStyle (Slider::LinearHorizontal);
+        s->setTextBoxStyle (Slider::TextBoxLeft, false, 80, 20);
+        s->setBounds (180, 35, 150, 20);
+
+        s = createSlider (false);
+        s->setSliderStyle (Slider::LinearHorizontal);
+        s->setTextBoxStyle (Slider::NoTextBox, false, 0, 0);
+        s->setBounds (180, 65, 150, 20);
+        s->setPopupDisplayEnabled (true, this);
+        s->setTextValueSuffix (" nuns required to change a lightbulb");
+
+        s = createSlider (false);
+        s->setSliderStyle (Slider::IncDecButtons);
+        s->setTextBoxStyle (Slider::TextBoxLeft, false, 50, 20);
+        s->setBounds (180, 105, 100, 20);
+        s->setIncDecButtonsMode (Slider::incDecButtonsDraggable_Vertical);
+
+        s = createSlider (false);
+        s->setSliderStyle (Slider::Rotary);
+        s->setRotaryParameters (float_Pi * 1.2f, float_Pi * 2.8f, false);
+        s->setTextBoxStyle (Slider::TextBoxRight, false, 70, 20);
+        s->setBounds (190, 145, 120, 40);
+        s->setTextValueSuffix (" mm");
+
+        s = createSlider (false);
+        s->setSliderStyle (Slider::LinearBar);
+        s->setBounds (180, 195, 100, 30);
+        s->setTextValueSuffix (" gallons");
+
+        s = createSlider (false);
+        s->setSliderStyle (Slider::TwoValueHorizontal);
+        s->setBounds (360, 20, 160, 40);
+
+        s = createSlider (false);
+        s->setSliderStyle (Slider::TwoValueVertical);
+        s->setBounds (360, 110, 40, 160);
+
+        s = createSlider (false);
+        s->setSliderStyle (Slider::ThreeValueHorizontal);
+        s->setBounds (360, 70, 160, 40);
+
+        s = createSlider (false);
+        s->setSliderStyle (Slider::ThreeValueVertical);
+        s->setBounds (440, 110, 40, 160);
+
+        s = createSlider (false);
+        s->setSliderStyle (Slider::LinearBarVertical);
+        s->setTextBoxStyle (Slider::NoTextBox, false, 0, 0);
+        s->setBounds (540, 35, 20, 230);
+        s->setPopupDisplayEnabled (true, this);
+        s->setTextValueSuffix (" mickles in a muckle");
+
+        for (int i = 7; i <= 10; ++i)
+        {
+            sliders.getUnchecked(i)->setTextBoxStyle (Slider::NoTextBox, false, 0, 0);
+            sliders.getUnchecked(i)->setPopupDisplayEnabled (true, this);
+        }
+
+        /* Here, we'll create a Value object, and tell a bunch of our sliders to use it as their
+           value source. By telling them all to share the same Value, they'll stay in sync with
+           each other.
+
+           We could also optionally keep a copy of this Value elsewhere, and by changing it,
+           cause all the sliders to automatically update.
+        */
+        Value sharedValue;
+        sharedValue = Random::getSystemRandom().nextDouble() * 100;
+        for (int i = 0; i < 7; ++i)
+            sliders.getUnchecked(i)->getValueObject().referTo (sharedValue);
+
+        // ..and now we'll do the same for all our min/max slider values..
+        Value sharedValueMin, sharedValueMax;
+        sharedValueMin = Random::getSystemRandom().nextDouble() * 40.0;
+        sharedValueMax = Random::getSystemRandom().nextDouble() * 40.0 + 60.0;
+
+        for (int i = 7; i <= 10; ++i)
+        {
+            sliders.getUnchecked(i)->getMaxValueObject().referTo (sharedValueMax);
+            sliders.getUnchecked(i)->getMinValueObject().referTo (sharedValueMin);
+        }
+
+        hintLabel.setBounds (20, 245, 350, 150);
+        addAndMakeVisible (hintLabel);
+    }
+
+private:
+    OwnedArray<Slider> sliders;
+    Label hintLabel;
+
+    Slider* createSlider (bool isSnapping)
+    {
+        Slider* s = isSnapping ? new SnappingSlider() : new Slider();
+        sliders.add (s);
+        addAndMakeVisible (s);
+        s->setRange (0.0, 100.0, 0.1);
+        s->setPopupMenuEnabled (true);
+        s->setValue (Random::getSystemRandom().nextDouble() * 100.0, dontSendNotification);
+        return s;
+    }
+
+    JUCE_DECLARE_NON_COPYABLE_WITH_LEAK_DETECTOR (SlidersPage)
+};
+
+//==============================================================================
+struct ButtonsPage   : public Component,
+                       public ButtonListener
+{
+    ButtonsPage()
+    {
+        {
+            GroupComponent* group = addToList (new GroupComponent ("group", "Radio buttons"));
+            group->setBounds (20, 20, 220, 140);
+        }
+
+        for (int i = 0; i < 4; ++i)
+        {
+            ToggleButton* tb = addToList (new ToggleButton ("Radio Button #" + String (i + 1)));
+
+            tb->setRadioGroupId (1234);
+            tb->setBounds (45, 46 + i * 22, 180, 22);
+            tb->setTooltip ("A set of mutually-exclusive radio buttons");
+
+            if (i == 0)
+                tb->setToggleState (true, dontSendNotification);
+        }
+
+        for (int i = 0; i < 4; ++i)
+        {
+            DrawablePath normal, over;
+
+            Path p;
+            p.addStar (Point<float>(), i + 5, 20.0f, 50.0f, -0.2f);
+            normal.setPath (p);
+            normal.setFill (Colours::lightblue);
+            normal.setStrokeFill (Colours::black);
+            normal.setStrokeThickness (4.0f);
+
+            over.setPath (p);
+            over.setFill (Colours::blue);
+            over.setStrokeFill (Colours::black);
+            over.setStrokeThickness (4.0f);
+
+            DrawableButton* db = addToList (new DrawableButton (String (i + 5) + " points", DrawableButton::ImageAboveTextLabel));
+            db->setImages (&normal, &over, 0);
+            db->setClickingTogglesState (true);
+            db->setRadioGroupId (23456);
+
+            const int buttonSize = 50;
+            db->setBounds (25 + i * buttonSize, 180, buttonSize, buttonSize);
+
+            if (i == 0)
+                db->setToggleState (true, dontSendNotification);
+        }
+
+        for (int i = 0; i < 4; ++i)
+        {
+            TextButton* tb = addToList (new TextButton ("Button " + String (i + 1)));
+
+            tb->setClickingTogglesState (true);
+            tb->setRadioGroupId (34567);
+            tb->setColour (TextButton::buttonColourId, Colours::white);
+            tb->setColour (TextButton::buttonOnColourId, Colours::blueviolet.brighter());
+
+            tb->setBounds (20 + i * 55, 260, 55, 24);
+            tb->setConnectedEdges (((i != 0) ? Button::ConnectedOnLeft : 0)
+                                    | ((i != 3) ? Button::ConnectedOnRight : 0));
+
+            if (i == 0)
+                tb->setToggleState (true, dontSendNotification);
+        }
+
+        {
+            ColourChangeButton* colourChangeButton = new ColourChangeButton();
+            components.add (colourChangeButton);
+            addAndMakeVisible (colourChangeButton);
+            colourChangeButton->setTopLeftPosition (20, 320);
+        }
+
+        {
+            HyperlinkButton* hyperlink = addToList (new HyperlinkButton ("This is a HyperlinkButton",
+                                                                         URL ("http://www.juce.com")));
+            hyperlink->setBounds (260, 20, 200, 24);
+        }
+
+        // create some drawables to use for our drawable buttons...
+        DrawablePath normal, over;
+
+        {
+            Path p;
+            p.addStar (Point<float>(), 5, 20.0f, 50.0f, 0.2f);
+            normal.setPath (p);
+            normal.setFill (getRandomDarkColour());
+        }
+
+        {
+            Path p;
+            p.addStar (Point<float>(), 9, 25.0f, 50.0f, 0.0f);
+            over.setPath (p);
+            over.setFill (getRandomBrightColour());
+            over.setStrokeFill (getRandomDarkColour());
+            over.setStrokeThickness (5.0f);
+        }
+
+        DrawableImage down;
+        down.setImage (ImageCache::getFromMemory (BinaryData::juce_icon_png, BinaryData::juce_icon_pngSize));
+        down.setOverlayColour (Colours::black.withAlpha (0.3f));
+
+        {
+            // create an image-above-text button from these drawables..
+            DrawableButton* db = addToList (new DrawableButton ("Button 1", DrawableButton::ImageAboveTextLabel));
+            db->setImages (&normal, &over, &down);
+            db->setBounds (260, 60, 80, 80);
+            db->setTooltip ("This is a DrawableButton with a label");
+            db->addListener (this);
+        }
+
+        {
+            // create an image-only button from these drawables..
+            DrawableButton* db = addToList (new DrawableButton ("Button 2", DrawableButton::ImageFitted));
+            db->setImages (&normal, &over, &down);
+            db->setClickingTogglesState (true);
+            db->setBounds (370, 60, 80, 80);
+            db->setTooltip ("This is an image-only DrawableButton");
+            db->addListener (this);
+        }
+
+        {
+            // create an image-on-button-shape button from the same drawables..
+            DrawableButton* db = addToList (new DrawableButton ("Button 3", DrawableButton::ImageOnButtonBackground));
+            db->setImages (&normal, 0, 0);
+            db->setBounds (260, 160, 110, 25);
+            db->setTooltip ("This is a DrawableButton on a standard button background");
+            db->addListener (this);
+        }
+
+        {
+            DrawableButton* db = addToList (new DrawableButton ("Button 4", DrawableButton::ImageOnButtonBackground));
+            db->setImages (&normal, &over, &down);
+            db->setClickingTogglesState (true);
+            db->setColour (DrawableButton::backgroundColourId, Colours::white);
+            db->setColour (DrawableButton::backgroundOnColourId, Colours::yellow);
+            db->setBounds (400, 150, 50, 50);
+            db->setTooltip ("This is a DrawableButton on a standard button background");
+            db->addListener (this);
+        }
+
+        {
+            ShapeButton* sb = addToList (new ShapeButton ("ShapeButton",
+                                                          getRandomDarkColour(),
+                                                          getRandomDarkColour(),
+                                                          getRandomDarkColour()));
+            sb->setShape (MainAppWindow::getJUCELogoPath(), false, true, false);
+            sb->setBounds (260, 220, 200, 120);
+        }
+
+        {
+            ImageButton* ib = addToList (new ImageButton ("ImageButton"));
+
+            Image juceImage = ImageCache::getFromMemory (BinaryData::juce_icon_png, BinaryData::juce_icon_pngSize);
+
+            ib->setImages (true, true, true,
+                           juceImage, 0.7f, Colours::transparentBlack,
+                           juceImage, 1.0f, Colours::transparentBlack,
+                           juceImage, 1.0f, getRandomBrightColour().withAlpha (0.8f),
+                           0.5f);
+
+            ib->setBounds (260, 350, 100, 100);
+            ib->setTooltip ("ImageButton - showing alpha-channel hit-testing and colour overlay when clicked");
+        }
+    }
+
+private:
+    OwnedArray<Component> components;
+
+    // This little function avoids a bit of code-duplication by adding a component to
+    // our list as well as calling addAndMakeVisible on it..
+    template <typename ComponentType>
+    ComponentType* addToList (ComponentType* newComp)
+    {
+        components.add (newComp);
+        addAndMakeVisible (newComp);
+        return newComp;
+    }
+
+    void buttonClicked (Button* button) override
+    {
+        showBubbleMessage (button,
+                           "This is a demo of the BubbleMessageComponent, which lets you pop up a message pointing "
+                           "at a component or somewhere on the screen.\n\n"
+                           "The message bubbles will disappear after a timeout period, or when the mouse is clicked.");
+    }
+
+    JUCE_DECLARE_NON_COPYABLE_WITH_LEAK_DETECTOR (ButtonsPage)
+};
+
+
+//==============================================================================
+struct MiscPage   : public Component
+{
+    MiscPage()
+        : textEditor2 ("Password", (juce_wchar) 0x2022),
+          comboBox ("Combo")
+    {
+        addAndMakeVisible (textEditor1);
+        textEditor1.setBounds (10, 25, 200, 24);
+        textEditor1.setText ("Single-line text box");
+
+        addAndMakeVisible (textEditor2);
+        textEditor2.setBounds (10, 55, 200, 24);
+        textEditor2.setText ("Password");
+
+        addAndMakeVisible (comboBox);
+        comboBox.setBounds (10, 85, 200, 24);
+        comboBox.setEditableText (true);
+        comboBox.setJustificationType (Justification::centred);
+
+        for (int i = 1; i < 100; ++i)
+            comboBox.addItem ("combo box item " + String (i), i);
+
+        comboBox.setSelectedId (1);
+    }
+
+    TextEditor textEditor1, textEditor2;
+    ComboBox comboBox;
+};
+
+//==============================================================================
+class ToolbarDemoComp   : public Component,
+                          public SliderListener,
+                          public ButtonListener
+{
+public:
+    ToolbarDemoComp()
+        : depthLabel (String::empty, "Toolbar depth:"),
+          infoLabel (String::empty, "As well as showing off toolbars, this demo illustrates how to store "
+                                    "a set of SVG files in a Zip file, embed that in your application, and read "
+                                    "them back in at runtime.\n\nThe icon images here are taken from the open-source "
+                                    "Tango icon project."),
+          orientationButton ("Vertical/Horizontal"),
+          customiseButton ("Customise...")
+    {
+        // Create and add the toolbar...
+        addAndMakeVisible (toolbar);
+
+        // And use our item factory to add a set of default icons to it...
+        toolbar.addDefaultItems (factory);
+
+        // Now we'll just create the other sliders and buttons on the demo page, which adjust
+        // the toolbar's properties...
+        addAndMakeVisible (infoLabel);
+        infoLabel.setJustificationType (Justification::topLeft);
+        infoLabel.setBounds (80, 80, 450, 100);
+        infoLabel.setInterceptsMouseClicks (false, false);
+
+        addAndMakeVisible (depthSlider);
+        depthSlider.setRange (10.0, 200.0, 1.0);
+        depthSlider.setValue (50, dontSendNotification);
+        depthSlider.setSliderStyle (Slider::LinearHorizontal);
+        depthSlider.setTextBoxStyle (Slider::TextBoxLeft, false, 80, 20);
+        depthSlider.addListener (this);
+        depthSlider.setBounds (80, 210, 300, 22);
+        depthLabel.attachToComponent (&depthSlider, false);
+
+        addAndMakeVisible (orientationButton);
+        orientationButton.addListener (this);
+        orientationButton.changeWidthToFitText (22);
+        orientationButton.setTopLeftPosition (depthSlider.getX(), depthSlider.getBottom() + 20);
+
+        addAndMakeVisible (customiseButton);
+        customiseButton.addListener (this);
+        customiseButton.changeWidthToFitText (22);
+        customiseButton.setTopLeftPosition (orientationButton.getRight() + 20, orientationButton.getY());
+    }
+
+    void resized() override
+    {
+        int toolbarThickness = (int) depthSlider.getValue();
+
+        if (toolbar.isVertical())
+            toolbar.setBounds (getLocalBounds().removeFromLeft (toolbarThickness));
+        else
+            toolbar.setBounds (getLocalBounds().removeFromTop  (toolbarThickness));
+    }
+
+    void sliderValueChanged (Slider*) override
+    {
+        resized();
+    }
+
+    void buttonClicked (Button* button) override
+    {
+        if (button == &orientationButton)
+        {
+            toolbar.setVertical (! toolbar.isVertical());
+            resized();
+        }
+        else if (button == &customiseButton)
+        {
+            toolbar.showCustomisationDialog (factory);
+        }
+    }
+
+private:
+    Toolbar toolbar;
+    Slider depthSlider;
+    Label depthLabel, infoLabel;
+    TextButton orientationButton, customiseButton;
+
+    //==============================================================================
+    class DemoToolbarItemFactory   : public ToolbarItemFactory
+    {
+    public:
+        DemoToolbarItemFactory() {}
+
+        //==============================================================================
+        // Each type of item a toolbar can contain must be given a unique ID. These
+        // are the ones we'll use in this demo.
+        enum DemoToolbarItemIds
+        {
+            doc_new         = 1,
+            doc_open        = 2,
+            doc_save        = 3,
+            doc_saveAs      = 4,
+            edit_copy       = 5,
+            edit_cut        = 6,
+            edit_paste      = 7,
+            juceLogoButton  = 8,
+            customComboBox  = 9
+        };
+
+        void getAllToolbarItemIds (Array<int>& ids) override
+        {
+            // This returns the complete list of all item IDs that are allowed to
+            // go in our toolbar. Any items you might want to add must be listed here. The
+            // order in which they are listed will be used by the toolbar customisation panel.
+
+            ids.add (doc_new);
+            ids.add (doc_open);
+            ids.add (doc_save);
+            ids.add (doc_saveAs);
+            ids.add (edit_copy);
+            ids.add (edit_cut);
+            ids.add (edit_paste);
+            ids.add (juceLogoButton);
+            ids.add (customComboBox);
+
+            // If you're going to use separators, then they must also be added explicitly
+            // to the list.
+            ids.add (separatorBarId);
+            ids.add (spacerId);
+            ids.add (flexibleSpacerId);
+        }
+
+        void getDefaultItemSet (Array<int>& ids) override
+        {
+            // This returns an ordered list of the set of items that make up a
+            // toolbar's default set. Not all items need to be on this list, and
+            // items can appear multiple times (e.g. the separators used here).
+            ids.add (doc_new);
+            ids.add (doc_open);
+            ids.add (doc_save);
+            ids.add (doc_saveAs);
+            ids.add (spacerId);
+            ids.add (separatorBarId);
+            ids.add (edit_copy);
+            ids.add (edit_cut);
+            ids.add (edit_paste);
+            ids.add (separatorBarId);
+            ids.add (flexibleSpacerId);
+            ids.add (customComboBox);
+            ids.add (flexibleSpacerId);
+            ids.add (separatorBarId);
+            ids.add (juceLogoButton);
+        }
+
+        ToolbarItemComponent* createItem (int itemId) override
+        {
+            switch (itemId)
+            {
+                case doc_new:           return createButtonFromZipFileSVG (itemId, "new", "document-new.svg");
+                case doc_open:          return createButtonFromZipFileSVG (itemId, "open", "document-open.svg");
+                case doc_save:          return createButtonFromZipFileSVG (itemId, "save", "document-save.svg");
+                case doc_saveAs:        return createButtonFromZipFileSVG (itemId, "save as", "document-save-as.svg");
+                case edit_copy:         return createButtonFromZipFileSVG (itemId, "copy", "edit-copy.svg");
+                case edit_cut:          return createButtonFromZipFileSVG (itemId, "cut", "edit-cut.svg");
+                case edit_paste:        return createButtonFromZipFileSVG (itemId, "paste", "edit-paste.svg");
+                case juceLogoButton:    return new ToolbarButton (itemId, "juce!", Drawable::createFromImageData (BinaryData::juce_icon_png, BinaryData::juce_icon_pngSize), 0);
+                case customComboBox:    return new CustomToolbarComboBox (itemId);
+                default:                break;
+            }
+
+            return 0;
+        }
+
+    private:
+        StringArray iconNames;
+        OwnedArray<Drawable> iconsFromZipFile;
+
+        // This is a little utility to create a button with one of the SVG images in
+        // our embedded ZIP file "icons.zip"
+        ToolbarButton* createButtonFromZipFileSVG (const int itemId, const String& text, const String& filename)
+        {
+            if (iconsFromZipFile.size() == 0)
+            {
+                // If we've not already done so, load all the images from the zip file..
+                MemoryInputStream iconsFileStream (BinaryData::icons_zip, BinaryData::icons_zipSize, false);
+                ZipFile icons (&iconsFileStream, false);
+
+                for (int i = 0; i < icons.getNumEntries(); ++i)
+                {
+                    ScopedPointer<InputStream> svgFileStream (icons.createStreamForEntry (i));
+
+                    if (svgFileStream != 0)
+                    {
+                        iconNames.add (icons.getEntry(i)->filename);
+                        iconsFromZipFile.add (Drawable::createFromImageDataStream (*svgFileStream));
+                    }
+                }
+            }
+
+            Drawable* image = iconsFromZipFile [iconNames.indexOf (filename)]->createCopy();
+            return new ToolbarButton (itemId, text, image, 0);
+        }
+
+        // Demonstrates how to put a custom component into a toolbar - this one contains
+        // a ComboBox.
+        class CustomToolbarComboBox : public ToolbarItemComponent
+        {
+        public:
+            CustomToolbarComboBox (const int toolbarItemId)
+                : ToolbarItemComponent (toolbarItemId, "Custom Toolbar Item", false),
+                  comboBox ("demo toolbar combo box")
+            {
+                addAndMakeVisible (comboBox);
+
+                for (int i = 1; i < 20; ++i)
+                    comboBox.addItem ("Toolbar ComboBox item " + String (i), i);
+
+                comboBox.setSelectedId (1);
+                comboBox.setEditableText (true);
+            }
+
+            bool getToolbarItemSizes (int /*toolbarDepth*/, bool isVertical,
+                                      int& preferredSize, int& minSize, int& maxSize) override
+            {
+                if (isVertical)
+                    return false;
+
+                preferredSize = 250;
+                minSize = 80;
+                maxSize = 300;
+                return true;
+            }
+
+            void paintButtonArea (Graphics&, int, int, bool, bool) override
+            {
+            }
+
+            void contentAreaChanged (const Rectangle<int>& newArea) override
+            {
+                comboBox.setSize (newArea.getWidth() - 2,
+                                  jmin (newArea.getHeight() - 2, 22));
+
+                comboBox.setCentrePosition (newArea.getCentreX(), newArea.getCentreY());
+            }
+
+        private:
+            ComboBox comboBox;
+        };
+    };
+
+    DemoToolbarItemFactory factory;
+};
+
+
+//==============================================================================
+/**
+    This class shows how to implement a TableListBoxModel to show in a TableListBox.
+*/
+class TableDemoComponent    : public Component,
+                              public TableListBoxModel
+{
+public:
+    TableDemoComponent()   : font (14.0f)
+    {
+        // Load some data from an embedded XML file..
+        loadData();
+
+        // Create our table component and add it to this component..
+        addAndMakeVisible (table);
+        table.setModel (this);
+
+        // give it a border
+        table.setColour (ListBox::outlineColourId, Colours::grey);
+        table.setOutlineThickness (1);
+
+        // Add some columns to the table header, based on the column list in our database..
+        forEachXmlChildElement (*columnList, columnXml)
+        {
+            table.getHeader().addColumn (columnXml->getStringAttribute ("name"),
+                                         columnXml->getIntAttribute ("columnId"),
+                                         columnXml->getIntAttribute ("width"),
+                                         50, 400,
+                                         TableHeaderComponent::defaultFlags);
+        }
+
+        // we could now change some initial settings..
+        table.getHeader().setSortColumnId (1, true); // sort forwards by the ID column
+        table.getHeader().setColumnVisible (7, false); // hide the "length" column until the user shows it
+
+        // un-comment this line to have a go of stretch-to-fit mode
+        // table.getHeader().setStretchToFitActive (true);
+
+        table.setMultipleSelectionEnabled (true);
+    }
+
+    // This is overloaded from TableListBoxModel, and must return the total number of rows in our table
+    int getNumRows() override
+    {
+        return numRows;
+    }
+
+    // This is overloaded from TableListBoxModel, and should fill in the background of the whole row
+    void paintRowBackground (Graphics& g, int rowNumber, int /*width*/, int /*height*/, bool rowIsSelected) override
+    {
+        if (rowIsSelected)
+            g.fillAll (Colours::lightblue);
+        else if (rowNumber % 2)
+            g.fillAll (Colour (0xffeeeeee));
+    }
+
+    // This is overloaded from TableListBoxModel, and must paint any cells that aren't using custom
+    // components.
+    void paintCell (Graphics& g, int rowNumber, int columnId,
+                    int width, int height, bool /*rowIsSelected*/) override
+    {
+        g.setColour (Colours::black);
+        g.setFont (font);
+
+        const XmlElement* rowElement = dataList->getChildElement (rowNumber);
+
+        if (rowElement != 0)
+        {
+            const String text (rowElement->getStringAttribute (getAttributeNameForColumnId (columnId)));
+
+            g.drawText (text, 2, 0, width - 4, height, Justification::centredLeft, true);
+        }
+
+        g.setColour (Colours::black.withAlpha (0.2f));
+        g.fillRect (width - 1, 0, 1, height);
+    }
+
+    // This is overloaded from TableListBoxModel, and tells us that the user has clicked a table header
+    // to change the sort order.
+    void sortOrderChanged (int newSortColumnId, bool isForwards) override
+    {
+        if (newSortColumnId != 0)
+        {
+            DemoDataSorter sorter (getAttributeNameForColumnId (newSortColumnId), isForwards);
+            dataList->sortChildElements (sorter);
+
+            table.updateContent();
+        }
+    }
+
+    // This is overloaded from TableListBoxModel, and must update any custom components that we're using
+    Component* refreshComponentForCell (int rowNumber, int columnId, bool /*isRowSelected*/,
+                                        Component* existingComponentToUpdate) override
+    {
+        if (columnId == 1 || columnId == 7) // The ID and Length columns do not have a custom component
+        {
+            jassert (existingComponentToUpdate == 0);
+            return 0;
+        }
+        else if (columnId == 5) // For the ratings column, we return the custom combobox component
+        {
+            RatingColumnCustomComponent* ratingsBox = (RatingColumnCustomComponent*) existingComponentToUpdate;
+
+            // If an existing component is being passed-in for updating, we'll re-use it, but
+            // if not, we'll have to create one.
+            if (ratingsBox == 0)
+                ratingsBox = new RatingColumnCustomComponent (*this);
+
+            ratingsBox->setRowAndColumn (rowNumber, columnId);
+
+            return ratingsBox;
+        }
+        else // The other columns are editable text columns, for which we use the custom Label component
+        {
+            EditableTextCustomComponent* textLabel = (EditableTextCustomComponent*) existingComponentToUpdate;
+
+            // same as above...
+            if (textLabel == 0)
+                textLabel = new EditableTextCustomComponent (*this);
+
+            textLabel->setRowAndColumn (rowNumber, columnId);
+
+            return textLabel;
+        }
+    }
+
+    // This is overloaded from TableListBoxModel, and should choose the best width for the specified
+    // column.
+    int getColumnAutoSizeWidth (int columnId) override
+    {
+        if (columnId == 5)
+            return 100; // (this is the ratings column, containing a custom combobox component)
+
+        int widest = 32;
+
+        // find the widest bit of text in this column..
+        for (int i = getNumRows(); --i >= 0;)
+        {
+            const XmlElement* rowElement = dataList->getChildElement (i);
+
+            if (rowElement != 0)
+            {
+                const String text (rowElement->getStringAttribute (getAttributeNameForColumnId (columnId)));
+
+                widest = jmax (widest, font.getStringWidth (text));
+            }
+        }
+
+        return widest + 8;
+    }
+
+    // A couple of quick methods to set and get cell values when the user changes them
+    int getRating (const int rowNumber) const
+    {
+        return dataList->getChildElement (rowNumber)->getIntAttribute ("Rating");
+    }
+
+    void setRating (const int rowNumber, const int newRating)
+    {
+        dataList->getChildElement (rowNumber)->setAttribute ("Rating", newRating);
+    }
+
+    String getText (const int columnNumber, const int rowNumber) const
+    {
+        return dataList->getChildElement (rowNumber)->getStringAttribute ( getAttributeNameForColumnId(columnNumber));
+    }
+
+    void setText (const int columnNumber, const int rowNumber, const String& newText)
+    {
+        const String& columnName = table.getHeader().getColumnName (columnNumber);
+        dataList->getChildElement (rowNumber)->setAttribute (columnName, newText);
+    }
+
+    //==============================================================================
+    void resized() override
+    {
+        // position our table with a gap around its edge
+        table.setBoundsInset (BorderSize<int> (8));
+    }
+
+
+private:
+    TableListBox table;     // the table component itself
+    Font font;
+
+    ScopedPointer<XmlElement> demoData;   // This is the XML document loaded from the embedded file "demo table data.xml"
+    XmlElement* columnList; // A pointer to the sub-node of demoData that contains the list of columns
+    XmlElement* dataList;   // A pointer to the sub-node of demoData that contains the list of data rows
+    int numRows;            // The number of rows of data we've got
+
+    //==============================================================================
+    // This is a custom Label component, which we use for the table's editable text columns.
+    class EditableTextCustomComponent : public Label
+    {
+    public:
+        EditableTextCustomComponent (TableDemoComponent& owner_)
+            : owner (owner_)
+        {
+            // double click to edit the label text; single click handled below
+            setEditable (false, true, false);
+            setColour (textColourId, Colours::black);
+        }
+
+        void mouseDown (const MouseEvent& event) override
+        {
+            // single click on the label should simply select the row
+            owner.table.selectRowsBasedOnModifierKeys (row, event.mods, false);
+
+            Label::mouseDown (event);
+        }
+
+        void textWasEdited() override
+        {
+            owner.setText (columnId, row, getText());
+        }
+
+        // Our demo code will call this when we may need to update our contents
+        void setRowAndColumn (const int newRow, const int newColumn)
+        {
+            row = newRow;
+            columnId = newColumn;
+            setText (owner.getText(columnId, row), dontSendNotification);
+        }
+
+    private:
+        TableDemoComponent& owner;
+        int row, columnId;
+    };
+
+
+    //==============================================================================
+    // This is a custom component containing a combo box, which we're going to put inside
+    // our table's "rating" column.
+    class RatingColumnCustomComponent    : public Component,
+                                           public ComboBoxListener
+    {
+    public:
+        RatingColumnCustomComponent (TableDemoComponent& owner_)
+            : owner (owner_)
+        {
+            // just put a combo box inside this component
+            addAndMakeVisible (comboBox);
+            comboBox.addItem ("fab", 1);
+            comboBox.addItem ("groovy", 2);
+            comboBox.addItem ("hep", 3);
+            comboBox.addItem ("mad for it", 4);
+            comboBox.addItem ("neat", 5);
+            comboBox.addItem ("swingin", 6);
+            comboBox.addItem ("wild", 7);
+
+            // when the combo is changed, we'll get a callback.
+            comboBox.addListener (this);
+            comboBox.setWantsKeyboardFocus (false);
+        }
+
+        void resized() override
+        {
+            comboBox.setBoundsInset (BorderSize<int> (2));
+        }
+
+        // Our demo code will call this when we may need to update our contents
+        void setRowAndColumn (const int newRow, const int newColumn)
+        {
+            row = newRow;
+            columnId = newColumn;
+            comboBox.setSelectedId (owner.getRating (row), dontSendNotification);
+        }
+
+        void comboBoxChanged (ComboBox* /*comboBoxThatHasChanged*/) override
+        {
+            owner.setRating (row, comboBox.getSelectedId());
+        }
+
+    private:
+        TableDemoComponent& owner;
+        ComboBox comboBox;
+        int row, columnId;
+    };
+
+    //==============================================================================
+    // A comparator used to sort our data when the user clicks a column header
+    class DemoDataSorter
+    {
+    public:
+        DemoDataSorter (const String attributeToSort_, bool forwards)
+            : attributeToSort (attributeToSort_),
+              direction (forwards ? 1 : -1)
+        {
+        }
+
+        int compareElements (XmlElement* first, XmlElement* second) const
+        {
+            int result = first->getStringAttribute (attributeToSort)
+                           .compareNatural (second->getStringAttribute (attributeToSort));
+
+            if (result == 0)
+                result = first->getStringAttribute ("ID")
+                           .compareNatural (second->getStringAttribute ("ID"));
+
+            return direction * result;
+        }
+
+    private:
+        String attributeToSort;
+        int direction;
+    };
+
+    //==============================================================================
+    // this loads the embedded database XML file into memory
+    void loadData()
+    {
+        XmlDocument dataDoc (String ((const char*) BinaryData::demo_table_data_xml));
+        demoData = dataDoc.getDocumentElement();
+
+        dataList = demoData->getChildByName ("DATA");
+        columnList = demoData->getChildByName ("COLUMNS");
+
+        numRows = dataList->getNumChildElements();
+    }
+
+    // (a utility method to search our XML for the attribute that matches a column ID)
+    String getAttributeNameForColumnId (const int columnId) const
+    {
+        forEachXmlChildElement (*columnList, columnXml)
+        {
+            if (columnXml->getIntAttribute ("columnId") == columnId)
+                return columnXml->getStringAttribute ("name");
+        }
+
+        return String::empty;
+    }
+
+    JUCE_DECLARE_NON_COPYABLE_WITH_LEAK_DETECTOR (TableDemoComponent)
+};
+
+//==============================================================================
+class DragAndDropDemo  : public Component,
+                         public DragAndDropContainer
+{
+public:
+    DragAndDropDemo()
+        : sourceListBox ("D+D source", nullptr)
+    {
+        setName ("Drag-and-Drop");
+
+        sourceListBox.setModel (&sourceModel);
+        sourceListBox.setMultipleSelectionEnabled (true);
+
+        addAndMakeVisible (sourceListBox);
+        addAndMakeVisible (target);
+    }
+
+    void resized() override
+    {
+        Rectangle<int> r (getLocalBounds().reduced (8));
+
+        sourceListBox.setBounds (r.withSize (250, 180));
+        target.setBounds (r.removeFromBottom (150).removeFromRight (250));
+    }
+
+private:
+    //==============================================================================
+    struct SourceItemListboxContents  : public ListBoxModel
+    {
+        // The following methods implement the necessary virtual functions from ListBoxModel,
+        // telling the listbox how many rows there are, painting them, etc.
+        int getNumRows() override
+        {
+            return 30;
+        }
+
+        void paintListBoxItem (int rowNumber, Graphics& g,
+                               int width, int height, bool rowIsSelected) override
+        {
+            if (rowIsSelected)
+                g.fillAll (Colours::lightblue);
+
+            g.setColour (Colours::black);
+            g.setFont (height * 0.7f);
+
+            g.drawText ("Draggable Thing #" + String (rowNumber + 1),
+                        5, 0, width, height,
+                        Justification::centredLeft, true);
+        }
+
+        var getDragSourceDescription (const SparseSet<int>& selectedRows) override
+        {
+            // for our drag description, we'll just make a comma-separated list of the selected row
+            // numbers - this will be picked up by the drag target and displayed in its box.
+            StringArray rows;
+
+            for (int i = 0; i < selectedRows.size(); ++i)
+                rows.add (String (selectedRows[i] + 1));
+
+            return rows.joinIntoString (", ");
+        }
+    };
+
+    //==============================================================================
+    // and this is a component that can have things dropped onto it..
+    class DragAndDropDemoTarget : public Component,
+                                  public DragAndDropTarget,
+                                  public FileDragAndDropTarget,
+                                  public TextDragAndDropTarget
+    {
+    public:
+        DragAndDropDemoTarget()
+            : message ("Drag-and-drop some rows from the top-left box onto this component!\n\n"
+                       "You can also drag-and-drop files and text from other apps"),
+              somethingIsBeingDraggedOver (false)
+        {
+        }
+
+        void paint (Graphics& g) override
+        {
+            g.fillAll (Colours::green.withAlpha (0.2f));
+
+            // draw a red line around the comp if the user's currently dragging something over it..
+            if (somethingIsBeingDraggedOver)
+            {
+                g.setColour (Colours::red);
+                g.drawRect (getLocalBounds(), 3);
+            }
+
+            g.setColour (Colours::black);
+            g.setFont (14.0f);
+            g.drawFittedText (message, getLocalBounds().reduced (10, 0), Justification::centred, 4);
+        }
+
+        //==============================================================================
+        // These methods implement the DragAndDropTarget interface, and allow our component
+        // to accept drag-and-drop of objects from other Juce components..
+
+        bool isInterestedInDragSource (const SourceDetails& /*dragSourceDetails*/) override
+        {
+            // normally you'd check the sourceDescription value to see if it's the
+            // sort of object that you're interested in before returning true, but for
+            // the demo, we'll say yes to anything..
+            return true;
+        }
+
+        void itemDragEnter (const SourceDetails& /*dragSourceDetails*/) override
+        {
+            somethingIsBeingDraggedOver = true;
+            repaint();
+        }
+
+        void itemDragMove (const SourceDetails& /*dragSourceDetails*/) override
+        {
+        }
+
+        void itemDragExit (const SourceDetails& /*dragSourceDetails*/) override
+        {
+            somethingIsBeingDraggedOver = false;
+            repaint();
+        }
+
+        void itemDropped (const SourceDetails& dragSourceDetails) override
+        {
+            message = "Items dropped: " + dragSourceDetails.description.toString();
+
+            somethingIsBeingDraggedOver = false;
+            repaint();
+        }
+
+        //==============================================================================
+        // These methods implement the FileDragAndDropTarget interface, and allow our component
+        // to accept drag-and-drop of files..
+
+        bool isInterestedInFileDrag (const StringArray& /*files*/) override
+        {
+            // normally you'd check these files to see if they're something that you're
+            // interested in before returning true, but for the demo, we'll say yes to anything..
+            return true;
+        }
+
+        void fileDragEnter (const StringArray& /*files*/, int /*x*/, int /*y*/) override
+        {
+            somethingIsBeingDraggedOver = true;
+            repaint();
+        }
+
+        void fileDragMove (const StringArray& /*files*/, int /*x*/, int /*y*/) override
+        {
+        }
+
+        void fileDragExit (const StringArray& /*files*/) override
+        {
+            somethingIsBeingDraggedOver = false;
+            repaint();
+        }
+
+        void filesDropped (const StringArray& files, int /*x*/, int /*y*/) override
+        {
+            message = "Files dropped: " + files.joinIntoString ("\n");
+
+            somethingIsBeingDraggedOver = false;
+            repaint();
+        }
+
+        //==============================================================================
+        // These methods implement the TextDragAndDropTarget interface, and allow our component
+        // to accept drag-and-drop of text..
+
+        bool isInterestedInTextDrag (const String& /*text*/) override
+        {
+            return true;
+        }
+
+        void textDragEnter (const String& /*text*/, int /*x*/, int /*y*/) override
+        {
+            somethingIsBeingDraggedOver = true;
+            repaint();
+        }
+
+        void textDragMove (const String& /*text*/, int /*x*/, int /*y*/) override
+        {
+        }
+
+        void textDragExit (const String& /*text*/) override
+        {
+            somethingIsBeingDraggedOver = false;
+            repaint();
+        }
+
+        void textDropped (const String& text, int /*x*/, int /*y*/) override
+        {
+            message = "Text dropped:\n" + text;
+
+            somethingIsBeingDraggedOver = false;
+            repaint();
+        }
+
+    private:
+        String message;
+        bool somethingIsBeingDraggedOver;
+    };
+
+    //==============================================================================
+    ListBox sourceListBox;
+    SourceItemListboxContents sourceModel;
+    DragAndDropDemoTarget target;
+
+    JUCE_DECLARE_NON_COPYABLE_WITH_LEAK_DETECTOR (DragAndDropDemo)
+};
+
+//==============================================================================
+class MenusDemo : public Component,
+                  public MenuBarModel,
+                  private Button::Listener
+{
+public:
+    MenusDemo()
+    {
+        addAndMakeVisible (menuBar = new MenuBarComponent (this));
+
+        popupButton.setButtonText ("Show Popup Menu");
+        popupButton.setTriggeredOnMouseDown (true);
+        popupButton.addListener (this);
+        addAndMakeVisible (popupButton);
+    }
+
+    ~MenusDemo()
+    {
+       #if JUCE_MAC
+        MenuBarModel::setMacMainMenu (nullptr);
+       #endif
+        PopupMenu::dismissAllActiveMenus();
+
+        popupButton.removeListener (this);
+    }
+
+    void resized() override
+    {
+        Rectangle<int> area (getLocalBounds());
+        menuBar->setBounds (area.removeFromTop (LookAndFeel::getDefaultLookAndFeel().getDefaultMenuBarHeight()));
+
+        area.removeFromTop (20);
+        area = area.removeFromTop (33);
+        popupButton.setBounds (area.removeFromLeft (200).reduced (5));
+    }
+
+    //==============================================================================
+    StringArray getMenuBarNames() override
+    {
+        const char* const names[] = { "Demo", "Look-and-feel", "Tabs", "Misc", nullptr };
+
+        return StringArray (names);
+    }
+
+    PopupMenu getMenuForIndex (int menuIndex, const String& /*menuName*/) override
+    {
+        ApplicationCommandManager* commandManager = &MainAppWindow::getApplicationCommandManager();
+
+        PopupMenu menu;
+
+        if (menuIndex == 0)
+        {
+            menu.addCommandItem (commandManager, MainAppWindow::showPreviousDemo);
+            menu.addCommandItem (commandManager, MainAppWindow::showNextDemo);
+            menu.addSeparator();
+            menu.addCommandItem (commandManager, StandardApplicationCommandIDs::quit);
+        }
+        else if (menuIndex == 1)
+        {
+            menu.addCommandItem (commandManager, MainAppWindow::useLookAndFeelV1);
+            menu.addCommandItem (commandManager, MainAppWindow::useLookAndFeelV2);
+            menu.addCommandItem (commandManager, MainAppWindow::useLookAndFeelV3);
+            menu.addSeparator();
+            menu.addCommandItem (commandManager, MainAppWindow::useNativeTitleBar);
+
+           #if JUCE_MAC
+            menu.addItem (6000, "Use Native Menu Bar");
+           #endif
+
+           #if ! JUCE_LINUX
+            menu.addCommandItem (commandManager, MainAppWindow::goToKioskMode);
+           #endif
+
+            if (MainAppWindow* mainWindow = MainAppWindow::getMainAppWindow())
+            {
+                StringArray engines (mainWindow->getRenderingEngines());
+
+                if (engines.size() > 1)
+                {
+                    menu.addSeparator();
+
+                    for (int i = 0; i < engines.size(); ++i)
+                        menu.addCommandItem (commandManager, MainAppWindow::renderingEngineOne + i);
+                }
+            }
+        }
+        else if (menuIndex == 2)
+        {
+            if (TabbedComponent* tabs = findParentComponentOfClass<TabbedComponent>())
+            {
+                menu.addItem (3000, "Tabs at Top",    true, tabs->getOrientation() == TabbedButtonBar::TabsAtTop);
+                menu.addItem (3001, "Tabs at Bottom", true, tabs->getOrientation() == TabbedButtonBar::TabsAtBottom);
+                menu.addItem (3002, "Tabs on Left",   true, tabs->getOrientation() == TabbedButtonBar::TabsAtLeft);
+                menu.addItem (3003, "Tabs on Right",  true, tabs->getOrientation() == TabbedButtonBar::TabsAtRight);
+            }
+        }
+        else if (menuIndex == 3)
+        {
+            return getDummyPopupMenu();
+        }
+
+        return menu;
+    }
+
+    void menuItemSelected (int menuItemID, int /*topLevelMenuIndex*/) override
+    {
+        // most of our menu items are invoked automatically as commands, but we can handle the
+        // other special cases here..
+
+        if (menuItemID == 6000)
+        {
+           #if JUCE_MAC
+            if (MenuBarModel::getMacMainMenu() != nullptr)
+            {
+                MenuBarModel::setMacMainMenu (nullptr);
+                menuBar->setModel (this);
+            }
+            else
+            {
+                menuBar->setModel (nullptr);
+                MenuBarModel::setMacMainMenu (this);
+            }
+           #endif
+        }
+        else if (menuItemID >= 3000 && menuItemID <= 3003)
+        {
+            if (TabbedComponent* tabs = findParentComponentOfClass<TabbedComponent>())
+            {
+                TabbedButtonBar::Orientation o = TabbedButtonBar::TabsAtTop;
+
+                if (menuItemID == 3001) o = TabbedButtonBar::TabsAtBottom;
+                if (menuItemID == 3002) o = TabbedButtonBar::TabsAtLeft;
+                if (menuItemID == 3003) o = TabbedButtonBar::TabsAtRight;
+
+                tabs->setOrientation (o);
+            }
+        }
+    }
+
+private:
+    TextButton popupButton;
+    ScopedPointer<MenuBarComponent> menuBar;
+
+    PopupMenu getDummyPopupMenu()
+    {
+        PopupMenu m;
+        m.addItem (1, "Normal item");
+        m.addItem (2, "Disabled item", false);
+        m.addItem (3, "Ticked item", true, true);
+        m.addColouredItem (4, "Coloured item", Colours::green);
+        m.addSeparator();
+        m.addCustomItem (5, new CustomMenuComponent());
+        m.addSeparator();
+
+        for (int i = 0; i < 8; ++i)
+        {
+            PopupMenu subMenu;
+
+            for (int s = 0; s < 8; ++s)
+            {
+                PopupMenu subSubMenu;
+
+                for (int item = 0; item < 8; ++item)
+                    subSubMenu.addItem (1000 + (i * s * item), "Item " + String (item + 1));
+
+                subMenu.addSubMenu ("Sub-sub menu " + String (s + 1), subSubMenu);
+            }
+
+            m.addSubMenu ("Sub menu " + String (i + 1), subMenu);
+        }
+
+        return m;
+    }
+
+    //==============================================================================
+    void buttonClicked (Button* button) override
+    {
+        if (button == &popupButton)
+            getDummyPopupMenu().showMenuAsync (PopupMenu::Options().withTargetComponent (&popupButton), nullptr);
+    }
+
+    //==============================================================================
+    class CustomMenuComponent   : public PopupMenu::CustomComponent,
+                                  private Timer
+    {
+    public:
+        CustomMenuComponent()
+        {
+            // set off a timer to move a blob around on this component every
+            // 300 milliseconds - see the timerCallback() method.
+            startTimer (300);
+        }
+
+        void getIdealSize (int& idealWidth, int& idealHeight) override
+        {
+            // tells the menu how big we'd like to be..
+            idealWidth = 200;
+            idealHeight = 60;
+        }
+
+        void paint (Graphics& g) override
+        {
+            g.fillAll (Colours::yellow.withAlpha (0.3f));
+
+            g.setColour (Colours::pink);
+            g.fillEllipse (blobPosition);
+
+            g.setFont (Font (14.0f, Font::italic));
+            g.setColour (Colours::black);
+
+            g.drawFittedText ("This is a customised menu item (also demonstrating the Timer class)...",
+                              getLocalBounds().reduced (4, 0),
+                              Justification::centred, 3);
+        }
+
+    private:
+        void timerCallback() override
+        {
+            Random random;
+            blobPosition.setBounds ((float) random.nextInt (getWidth()),
+                                    (float) random.nextInt (getHeight()),
+                                    40.0f, 30.0f);
+            repaint();
+        }
+
+        Rectangle<float> blobPosition;
+    };
+
+    JUCE_DECLARE_NON_COPYABLE_WITH_LEAK_DETECTOR (MenusDemo)
+};
+
+//==============================================================================
+class DemoTabbedComponent  : public TabbedComponent
+{
+public:
+    DemoTabbedComponent()
+        : TabbedComponent (TabbedButtonBar::TabsAtTop)
+    {
+        addTab ("Menus",            getRandomTabBackgroundColour(), new MenusDemo(),           true);
+        addTab ("Buttons",          getRandomTabBackgroundColour(), new ButtonsPage(),         true);
+        addTab ("Sliders",          getRandomTabBackgroundColour(), new SlidersPage(),         true);
+        addTab ("Toolbars",         getRandomTabBackgroundColour(), new ToolbarDemoComp(),     true);
+        addTab ("Misc",             getRandomTabBackgroundColour(), new MiscPage(),            true);
+        addTab ("Tables",           getRandomTabBackgroundColour(), new TableDemoComponent(),  true);
+        addTab ("Drag & Drop",      getRandomTabBackgroundColour(), new DragAndDropDemo(),     true);
+
+        getTabbedButtonBar().getTabButton (5)->setExtraComponent (new CustomTabButton(), TabBarButton::afterText);
+    }
+
+    static Colour getRandomTabBackgroundColour()
+    {
+        return Colour (Random::getSystemRandom().nextFloat(), 0.1f, 0.97f, 1.0f);
+    }
+
+    // This is a small star button that is put inside one of the tabs. You can
+    // use this technique to create things like "close tab" buttons, etc.
+    class CustomTabButton  : public Component
+    {
+    public:
+        CustomTabButton()
+        {
+            setSize (20, 20);
+        }
+
+        void paint (Graphics& g) override
+        {
+            Path star;
+            star.addStar (Point<float>(), 7, 1.0f, 2.0f);
+
+            g.setColour (Colours::green);
+            g.fillPath (star, star.getTransformToScaleToFit (getLocalBounds().reduced (2).toFloat(), true));
+        }
+
+        void mouseDown (const MouseEvent&) override
+        {
+            showBubbleMessage (this,
+                               "This is a custom tab component\n"
+                               "\n"
+                               "You can use these to implement things like close-buttons "
+                               "or status displays for your tabs.");
+        }
+    };
+};
+
+//==============================================================================
+class WidgetsDemo   : public Component
+{
+public:
+    WidgetsDemo()
+    {
+        setOpaque (true);
+        addAndMakeVisible (tabs);
+    }
+
+    void paint (Graphics& g) override
+    {
+        g.fillAll (Colours::white);
+    }
+
+    void resized() override
+    {
+        tabs.setBounds (getLocalBounds().reduced (4));
+    }
+
+private:
+    DemoTabbedComponent tabs;
+
+    JUCE_DECLARE_NON_COPYABLE_WITH_LEAK_DETECTOR (WidgetsDemo);
+};
+
+// This static object will register this demo type in a global list of demos..
+static JuceDemoType<WidgetsDemo> demo ("09 Components: Tabs & Widgets");